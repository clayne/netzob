#!/usr/bin/env python
# -*- coding: utf-8 -*-

#+---------------------------------------------------------------------------+
#|          01001110 01100101 01110100 01111010 01101111 01100010            |
#|                                                                           |
#|               Netzob : Inferring communication protocols                  |
#+---------------------------------------------------------------------------+
#| Copyright (C) 2011 Georges Bossert and Frédéric Guihéry                   |
#| This program is free software: you can redistribute it and/or modify      |
#| it under the terms of the GNU General Public License as published by      |
#| the Free Software Foundation, either version 3 of the License, or         |
#| (at your option) any later version.                                       |
#|                                                                           |
#| This program is distributed in the hope that it will be useful,           |
#| but WITHOUT ANY WARRANTY; without even the implied warranty of            |
#| MERCHANTABILITY or FITNESS FOR A PARTICULAR PURPOSE. See the              |
#| GNU General Public License for more details.                              |
#|                                                                           |
#| You should have received a copy of the GNU General Public License         |
#| along with this program. If not, see <http://www.gnu.org/licenses/>.      |
#+---------------------------------------------------------------------------+
#| @url      : http://www.netzob.org                                         |
#| @contact  : contact@netzob.org                                            |
#| @sponsors : Amossys, http://www.amossys.fr                                |
#|             Supélec, http://www.rennes.supelec.fr/ren/rd/cidre/           |
#+---------------------------------------------------------------------------+

#+----------------------------------------------------------------------------
#| Global Imports
#+----------------------------------------------------------------------------
import sys
import os
import uuid
sys.path.insert(0, 'src/')
from setuptools import setup, Extension, find_packages

from netzob import release
from resources.sdist.manpage_command import manpage_command
from resources.sdist.pybuild_command import pybuild_command
from resources.sdist.test_command import test_command
from resources.sdist.utils import find_data_files, opj, getPluginPaths

#+----------------------------------------------------------------------------
#| Definition of variables
#+----------------------------------------------------------------------------
# Path to the resources
staticResourcesPath = opj("resources", "static")
netzobStaticResourcesPath = opj(staticResourcesPath, "netzob")
pluginsStaticResourcesPath = opj(staticResourcesPath, "plugins")

#+----------------------------------------------------------------------------
#| Compute the compilation arguments given the current compilation profile
#+----------------------------------------------------------------------------
# compileProfile = "[no-verify] debug|release"
#
# Note :
# if defined, the environment variable "NETZOB_COMPILE_PROFILE" sets
# the compileProfile
#
# Available compilation profile
#   - debug     : no optimization, include debugging symbols
#   - release   : activate optimization and symbols are stripped (default mode)
# Static analysis
#   - no-verify : deactivate the source code static analysis while compiling
#
# TODO : an unoptimized profile with options like -mno-mmx, -mno-sse,
#        -mno-sse2, -mno-3dnow, -fno-dwarf2-cfi-asm
#

compileProfile = "release"

NETZOB_COMPILE_PROFILE_ENV = "NETZOB_COMPILE_PROFILE"
# extract requested mode from the environment variable
if NETZOB_COMPILE_PROFILE_ENV in os.environ.keys():
    compileProfile = os.environ[NETZOB_COMPILE_PROFILE_ENV]

# Default compile arguments
extraCompileArgs = ["-std=c99"]
if "no-verify" not in compileProfile:
    extraCompileArgs.extend([
        "-Wall",                # gcc says: "Enable most warning messages"
        "-Wextra",              # gcc says: "Print extra (possibly unwanted) warnings"
        "-Werror",              # gcc says: "Error out the compiler on warnings"
        "-pedantic-errors",     # gcc says: Issue errors "needed for strict compliance to the standard"
        "-Wunused",             # gcc says: "Enable all -Wunused- warnings"
        "-Wsign-compare",       # gcc says: "Warn about signed-unsigned comparisons"
        "-Wstrict-prototypes",  # gcc says: "Warn about unprototyped function declarations"
        "-Wuninitialized",      # gcc says: "Warn about uninitialized automatic variables"
        "-Wshadow",             # gcc says: "Warn when one local variable shadows another"
        "-Wpointer-arith"])     # gcc says: "Warn about function pointer arithmetic"

if "debug" in compileProfile:
    extraCompileArgs.extend([
        "-O0",                  # gcc says: "Optimization level 0"
        "-g"])                  # gcc says: "Generate debug information in default format"

elif "release" in compileProfile:
    extraCompileArgs.extend([
        "-O2"])                 # gcc says: "Optimization level 2"

#+----------------------------------------------------------------------------
#| Definition of the extensions
#+----------------------------------------------------------------------------
# Includes path
libPath = "lib"
includesPath = opj(libPath, "includes")
pyIncludesPath = opj(includesPath, "Py_lib")
includes = [includesPath, pyIncludesPath]

# Interface path
interfacePath = opj(libPath, "interface")
pyInterfacePath = opj(interfacePath, "Py_lib")

# Needleman path
needlemanPath = opj(libPath, "libNeedleman")
pyNeedlemanPath = opj(needlemanPath, "Py_lib")

# ArgsFactories path
argsFactoriesPath = opj(libPath, "argsFactories")

# Regex path
# regexPath = opj(libPath, "libRegex")
# pyRegexPath = opj(regexPath, "Py_lib")

# Tools path
toolsPath = opj(libPath, "tools")

# Generate the random binary identifier BID
macros = [('BID', '"{0}"'.format(str(uuid.uuid4())))]

# Module Needleman
moduleLibNeedleman = Extension('netzob._libNeedleman',
                               extra_compile_args=extraCompileArgs,
                               sources=[opj(interfacePath, "Interface.c"),
                                        opj(pyInterfacePath, "libInterface.c"),
                                        opj(pyNeedlemanPath, "libNeedleman.c"),
                                        opj(needlemanPath, "Needleman.c"),
                                        opj(needlemanPath, "scoreComputation.c"),
                                        opj(argsFactoriesPath, "factory.c"),
                                        opj(toolsPath, "getBID.c")],
                               define_macros=macros,
                               include_dirs=includes)

# Module ScoreComputation
moduleLibScoreComputation = Extension('netzob._libScoreComputation',
                                      extra_compile_args=extraCompileArgs,
                                      sources=[opj(needlemanPath, "scoreComputation.c"),
                                               opj(pyNeedlemanPath, "libScoreComputation.c"),
                                               opj(needlemanPath, "Needleman.c"),
                                               opj(interfacePath, "Interface.c"),
                                               opj(pyInterfacePath, "libInterface.c"),
                                               opj(argsFactoriesPath, "factory.c"),
                                               opj(toolsPath, "getBID.c")],
                                      define_macros=macros,
                                      include_dirs=includes)

# Module Interface
moduleLibInterface = Extension('netzob._libInterface',
                               extra_compile_args=extraCompileArgs,
                               sources=[opj(interfacePath, "Interface.c"),
                                        opj(pyInterfacePath, "libInterface.c"),
                                        opj(toolsPath, "getBID.c")],
                               define_macros=macros,
                               include_dirs=includes)

#+----------------------------------------------------------------------------
#| Definition of the dependencies
#+----------------------------------------------------------------------------
dependencies = [
    'babel',
    'bitarray >= 0.4',
    'lxml',
    'httplib2'
]

extra_dependencies = {
    'docs': ['Sphinx>=1.1.3']
}

dependency_links = []

#+----------------------------------------------------------------------------
#| Extensions in the build operations (create manpage, i18n, ...)
#+----------------------------------------------------------------------------
CMD_CLASS = {
    'build_py': pybuild_command,
    'build_manpage': manpage_command,
    'test': test_command
}

#+----------------------------------------------------------------------------
#| Activate Babel (i18n) if available
#+----------------------------------------------------------------------------
try:
    import babel
    from babel.messages import frontend as babel
    from distutils.command.build import build

    CMD_CLASS.update({'compile_catalog': babel.compile_catalog,
                      'extract_messages': babel.extract_messages,
                      'init_catalog': babel.init_catalog,
                      'update_catalog': babel.update_catalog})

    build.sub_commands.append(('compile_catalog', None))
except ImportError:
    print "Info: Babel support unavailable, translations not available"


root_data_files = find_data_files(opj("share", "netzob"), netzobStaticResourcesPath, 'logo.png', recursive=False)
app_data_files = find_data_files(opj("share", "applications"), netzobStaticResourcesPath, 'netzob.desktop', recursive=False)
icons_data_files = find_data_files(opj("share", "netzob", "icons"), opj(netzobStaticResourcesPath, "icons"), '*.png')
default_data_files = find_data_files(opj("share", "netzob", "defaults"), opj(netzobStaticResourcesPath, "defaults"), '*.default', recursive=False)
xsds_data_files = find_data_files(opj("share", "netzob", "xsds"), opj(netzobStaticResourcesPath, "xsds"), '*.xsd')
locale_data_files = find_data_files(opj("share", "locale"), opj(netzobStaticResourcesPath, "locales"), '*.mo')
ui_data_files = find_data_files(opj("share", "netzob", "ui"), opj(netzobStaticResourcesPath, "ui"), '*.glade', '*.ui')

data_files = root_data_files + app_data_files + icons_data_files + default_data_files + xsds_data_files + locale_data_files + ui_data_files

# Extract the long description from README.rst and NEWS.rst files
README = open('README.rst', 'rt').read()
NEWS = open('NEWS.rst', 'rt').read()

#+----------------------------------------------------------------------------
#| Definition of Netzob for setup
#+----------------------------------------------------------------------------
setup(
    name=release.name,
    packages=find_packages(where='src'),
    package_dir={
        "netzob": opj("src", "netzob"),
        "netzob_plugins": opj("src", "netzob_plugins"),
    },
    ext_modules=[moduleLibNeedleman, moduleLibScoreComputation, moduleLibInterface],
    data_files=data_files,
    scripts=["netzob"],
    install_requires=dependencies,
    extras_require=extra_dependencies,
    dependency_links=dependency_links,
    version=release.version,
    license=release.licenseName,
    description=release.description,
    platforms=release.platforms,
    author=release.author,
    author_email=release.author_email,
    url=release.url,
    download_url=release.download_url,
    keywords=release.keywords,
    classifiers=[
        "Programming Language :: Python",
        "Programming Language :: C",
        "Development Status :: 4 - Beta",
        "Environment :: X11 Applications :: GTK",
        "Intended Audience :: Developers",
        "Intended Audience :: Science/Research",
        "Intended Audience :: System Administrators",
        "License :: OSI Approved :: GNU General Public License (GPL)",
        "Operating System :: OS Independent",
        "Natural Language :: English",
        "Natural Language :: French",
        "Topic :: Security",
        "Topic :: System :: Networking"
    ],
    long_description=README + '\n' + NEWS,
    cmdclass=CMD_CLASS,
    entry_points="""[babel.extractors]
        glade = resources.sdist.babel_extract:extract_glade
    """,
    # Files that should be scanned by Babel (if available)
    message_extractors={
        'src': [
            ('**.py', 'python', None)
        ],
        'resources': [
            ('**.glade', 'glade', None)
        ]
    },
)

<<<<<<< HEAD
if len(sys.argv) > 1:
    command = sys.argv[1]
else:
    command = None
if command in ["build", "develop", "install", "clean"]:
    root_dir = os.getcwd()
    main_plugin_dir = root_dir + os.sep + "src" + os.sep + "netzob_plugins" + os.sep
    plugin_categories = ["Capturers", "Importers", "Exporters", "RelationsIdentifier"]
    for plugin_category in plugin_categories:
        plugin_dir = main_plugin_dir + plugin_category + os.sep
        plugin_list = os.listdir(plugin_dir)
        for plugin_name in plugin_list:
            if plugin_name != "__init__.py" and plugin_name != "__init__.pyc":
                plugin_fullpath = plugin_dir + plugin_name
                print ""
                print "------------------------------"
                print "Handling plugin: " + plugin_name
                print "Plugin path: " + plugin_fullpath
                os.chdir(plugin_fullpath)
                cmd = "{0} setup.py {1}".format(sys.executable, " ".join(sys.argv[1:]))
                print "Using following command: " + cmd
                os.system(cmd)
=======
#+----------------------------------------------------------------------------
#| Automaticaly apply the command to attached plugins
#+----------------------------------------------------------------------------
# that's a fun one :)
# this if block is executed if sys.argv[1] in ["build", ....]
if (None, sys.argv[1])[len(sys.argv) > 1] in ["build", "develop", "install", "clean"]:
    # find all the available plugins sources
    pluginsPath = getPluginPaths()

    for pluginName, pluginPath in pluginsPath.items():
        print "------------------------------"
        print "[I] Plugin Name:\t{0}".format(pluginName)
        print "[ ] Path:\t\t{0}".format(pluginPath)
        pluginSetupPath = opj(pluginPath, "setup.py")
        # Verifies plugin contains a setup.py
        if not os.path.exists(pluginSetupPath):
            print "[E] Impossible to find the 'setup.py' file : {0}".format(pluginSetupPath)
            continue
        # Create the command to execute
        os.chdir(pluginPath)
        cmd = "{0} setup.py {1}".format(sys.executable, " ".join(sys.argv[1:]))
        os.system(cmd)
>>>>>>> 3ae83561
<|MERGE_RESOLUTION|>--- conflicted
+++ resolved
@@ -277,30 +277,6 @@
     },
 )
 
-<<<<<<< HEAD
-if len(sys.argv) > 1:
-    command = sys.argv[1]
-else:
-    command = None
-if command in ["build", "develop", "install", "clean"]:
-    root_dir = os.getcwd()
-    main_plugin_dir = root_dir + os.sep + "src" + os.sep + "netzob_plugins" + os.sep
-    plugin_categories = ["Capturers", "Importers", "Exporters", "RelationsIdentifier"]
-    for plugin_category in plugin_categories:
-        plugin_dir = main_plugin_dir + plugin_category + os.sep
-        plugin_list = os.listdir(plugin_dir)
-        for plugin_name in plugin_list:
-            if plugin_name != "__init__.py" and plugin_name != "__init__.pyc":
-                plugin_fullpath = plugin_dir + plugin_name
-                print ""
-                print "------------------------------"
-                print "Handling plugin: " + plugin_name
-                print "Plugin path: " + plugin_fullpath
-                os.chdir(plugin_fullpath)
-                cmd = "{0} setup.py {1}".format(sys.executable, " ".join(sys.argv[1:]))
-                print "Using following command: " + cmd
-                os.system(cmd)
-=======
 #+----------------------------------------------------------------------------
 #| Automaticaly apply the command to attached plugins
 #+----------------------------------------------------------------------------
@@ -322,5 +298,4 @@
         # Create the command to execute
         os.chdir(pluginPath)
         cmd = "{0} setup.py {1}".format(sys.executable, " ".join(sys.argv[1:]))
-        os.system(cmd)
->>>>>>> 3ae83561
+        os.system(cmd)