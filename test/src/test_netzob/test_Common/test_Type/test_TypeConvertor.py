--- conflicted
+++ resolved
@@ -48,85 +48,26 @@
 
     def generateRandomString(self, min_len, max_len):
         return ''.join((random.choice(string.letters + string.digits) for _ in xrange(random.randint(min_len, max_len))))
-<<<<<<< HEAD
-    
+
     def test_serializeValues(self):
-        # Generate randoms values and retrieve their 
+        # Generate randoms values and retrieve their
         # serializations
         nb_test = 100
-        for i_test in range(0, nb_test) :       
+        for i_test in range(0, nb_test):
             values = []
-                 
+
             nb_values = random.randint(5, 200)
-            for i_value in range(0, nb_values) :
+            for i_value in range(0, nb_values):
                 # Generate the content of a random value
                 value = TypeConvertor.stringToNetzobRaw(self.generateRandomString(5, 100))
                 values.append(value)
 
             # start the serialization process
             (serializedValues, format) = TypeConvertor.serializeValues(values, 8)
-            
+
             # start the deserialisation process
             deserializedValues = TypeConvertor.deserializeValues(serializedValues, format)
-            
-            for i_value in range(0, len(values)) :
+
+            for i_value in range(0, len(values)):
                 value = values[i_value]
-                self.assertEqual(value, deserializedValues[i_value])
-=======
-
-    def test_serializeMessages(self):
-        # Generate randoms messages and retrieve their
-        # serializations
-        nb_test = 100
-        for i_test in range(0, nb_test):
-            messages = []
-
-            nb_messages = random.randint(5, 200)
-            for i_message in range(0, nb_messages):
-                # Generate the content of two messages
-                data = TypeConvertor.stringToNetzobRaw(self.generateRandomString(5, 100))
-                # Create the messages
-                message = RawMessage(str(uuid.uuid4()), str(time.time()), data)
-                messages.append(message)
-
-            # start the serialization process
-            (serializedMessages, format) = TypeConvertor.serializeMessages(messages, 8)
-
-            # start the deserialisation process
-            deserializedContents = TypeConvertor.deserializeContent(serializedMessages, format)
-
-            for i_message in range(0, len(messages)):
-                message = messages[i_message]
-                self.assertEqual(message.getData(), deserializedContents[i_message])
-
-    def test_serializeSymbol(self):
-        # Generate randoms symbols and retrieve their
-        # serializations
-
-        workspace = self.getWorkspace()
-        currentProject = workspace.getProjects()[0]
-        nb_test = 100
-        for i_test in range(0, nb_test):
-            symbol = Symbol(str(uuid.uuid4()), "TestSymbol", currentProject)
-            nb_messages = random.randint(5, 50)
-            size_messages = []
-            for i_message in range(0, nb_messages):
-                # Generate the content of two messages
-                size = self.generateRandomString(5, 100)
-                size_messages.append(str(len(size)))
-                data = TypeConvertor.stringToNetzobRaw(size)
-                # Create the message
-                message = RawMessage(str(uuid.uuid4()), str(time.time()), data)
-                # Register the message
-                symbol.addMessage(message)
-
-            # start the serialization process
-            (serializedSymbol, format) = TypeConvertor.serializeSymbol(symbol, 8)
-
-            # We verify the format is good:
-            test_format = str(nb_messages) + "G" + ("M".join(size_messages)) + "M"
-            self.assertEqual(format, test_format)
-
-            # We verify the content is good:
-            # TODO
->>>>>>> 366511c6
+                self.assertEqual(value, deserializedValues[i_value])