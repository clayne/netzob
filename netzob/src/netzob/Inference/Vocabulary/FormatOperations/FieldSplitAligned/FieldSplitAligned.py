#-*- coding: utf-8 -*-

#+---------------------------------------------------------------------------+
#|          01001110 01100101 01110100 01111010 01101111 01100010            |
#|                                                                           |
#|               Netzob : Inferring communication protocols                  |
#+---------------------------------------------------------------------------+
#| Copyright (C) 2011-2017 Georges Bossert and Frédéric Guihéry              |
#| This program is free software: you can redistribute it and/or modify      |
#| it under the terms of the GNU General Public License as published by      |
#| the Free Software Foundation, either version 3 of the License, or         |
#| (at your option) any later version.                                       |
#|                                                                           |
#| This program is distributed in the hope that it will be useful,           |
#| but WITHOUT ANY WARRANTY; without even the implied warranty of            |
#| MERCHANTABILITY or FITNESS FOR A PARTICULAR PURPOSE. See the              |
#| GNU General Public License for more details.                              |
#|                                                                           |
#| You should have received a copy of the GNU General Public License         |
#| along with this program. If not, see <http://www.gnu.org/licenses/>.      |
#+---------------------------------------------------------------------------+
#| @url      : http://www.netzob.org                                         |
#| @contact  : contact@netzob.org                                            |
#| @sponsors : Amossys, http://www.amossys.fr                                |
#|             Supélec, http://www.rennes.supelec.fr/ren/rd/cidre/           |
#|             ANSSI,   https://www.ssi.gouv.fr                              |
#+---------------------------------------------------------------------------+

#+---------------------------------------------------------------------------+
#| File contributors :                                                       |
#|       - Georges Bossert <georges.bossert (a) supelec.fr>                  |
#|       - Frédéric Guihéry <frederic.guihery (a) amossys.fr>                |
#+---------------------------------------------------------------------------+

#+---------------------------------------------------------------------------+
#| Standard library imports
#+---------------------------------------------------------------------------+
from collections import OrderedDict

#+---------------------------------------------------------------------------+
#| Local application imports
#+---------------------------------------------------------------------------+
from netzob.Common.Utils.Decorators import typeCheck, NetzobLogger
from netzob.Model.Vocabulary.AbstractField import AbstractField
from netzob.Common.C_Extensions.WrapperArgsFactory import WrapperArgsFactory
from netzob.Model.Vocabulary.Types.AbstractType import AbstractType, UnitSize
from netzob.Model.Vocabulary.Types.TypeConverter import TypeConverter
from netzob.Model.Vocabulary.Types.HexaString import HexaString
from netzob.Model.Vocabulary.Types.Raw import Raw
from netzob.Model.Vocabulary.Field import Field
from netzob.Model.Vocabulary.Messages.AbstractMessage import AbstractMessage
from netzob.Inference.Vocabulary.Search.SearchEngine import SearchEngine
from netzob import _libNeedleman  # type: ignore


@NetzobLogger
class FieldSplitAligned(object):
    """This class align the data attached to a specified field
    and build a field definition based on the result of the alignment.

    The alignement is based on Needleman & Wunsch sequence alignement.

    >>> import binascii
    >>> from netzob.all import *
    >>> samples = [b"01ff00ff", b"0222ff0000ff", b"03ff000000ff", b"0444ff00000000ff", b"05ff0000000000ff", b"06ff000000000000ff"]
    >>> messages = [RawMessage(data=binascii.unhexlify(sample)) for sample in samples]
    >>> symbol = Symbol(messages=messages)
    >>> symbol.addEncodingFunction(TypeEncodingFunction(HexaString))
    >>> print(symbol.str_data())
    Field               
    --------------------
    '01ff00ff'          
    '0222ff0000ff'      
    '03ff000000ff'      
    '0444ff00000000ff'  
    '05ff0000000000ff'  
    '06ff000000000000ff'
    --------------------

    >>> fs = FieldSplitAligned()
    >>> fs.execute(symbol)
<<<<<<< HEAD
    >>> print(symbol)
    Field00 | Field01 | Field02      | Field03
    ------- | ------- | ------------ | -------
    '01'    | 'ff00'  | ''           | 'ff'   
    '0222'  | 'ff00'  | '00'         | 'ff'   
    '03'    | 'ff00'  | '0000'       | 'ff'   
    '0444'  | 'ff00'  | '000000'     | 'ff'   
    '05'    | 'ff00'  | '00000000'   | 'ff'   
    '06'    | 'ff00'  | '0000000000' | 'ff'   
    ------- | ------- | ------------ | -------
=======
    >>> print(symbol.str_data())
    Field  | Field  | Field        | Field
    ------ | ------ | ------------ | -----
    '01'   | 'ff00' | ''           | 'ff' 
    '0222' | 'ff00' | '00'         | 'ff' 
    '03'   | 'ff00' | '0000'       | 'ff' 
    '0444' | 'ff00' | '000000'     | 'ff' 
    '05'   | 'ff00' | '00000000'   | 'ff' 
    '06'   | 'ff00' | '0000000000' | 'ff' 
    ------ | ------ | ------------ | -----
>>>>>>> d651e484

    >>> samples = [b"hello toto, what's up in France ?", b"hello netzob, what's up in UK ?", b"hello sygus, what's up in Germany ?"]
    >>> messages = [RawMessage(data=sample) for sample in samples]
    >>> symbol = Symbol(messages=messages)
    >>> print(symbol.str_data())
    Field                                
    -------------------------------------
    "hello toto, what's up in France ?"  
    "hello netzob, what's up in UK ?"    
    "hello sygus, what's up in Germany ?"
    -------------------------------------

    >>> fs = FieldSplitAligned()
    >>> fs.execute(symbol, useSemantic = False)
<<<<<<< HEAD
    >>> print(symbol)
    Field00  | Field01  | Field02           | Field03   | Field04
    -------- | -------- | ----------------- | --------- | -------
    'hello ' | 'toto'   | ", what's up in " | 'France'  | ' ?'   
    'hello ' | 'netzob' | ", what's up in " | 'UK'      | ' ?'   
    'hello ' | 'sygus'  | ", what's up in " | 'Germany' | ' ?'   
    -------- | -------- | ----------------- | --------- | -------
=======
    >>> print(symbol.str_data())
    Field    | Field    | Field             | Field     | Field
    -------- | -------- | ----------------- | --------- | -----
    'hello ' | 'toto'   | ", what's up in " | 'France'  | ' ?' 
    'hello ' | 'netzob' | ", what's up in " | 'UK'      | ' ?' 
    'hello ' | 'sygus'  | ", what's up in " | 'Germany' | ' ?' 
    -------- | -------- | ----------------- | --------- | -----
>>>>>>> d651e484

    # Let's illustrate the use of semantic constrained sequence alignment with a simple example

    >>> samples = [b"John-0108030405--john.doe@gmail.com", b"Mathieu-0908070605-31 rue de Paris, 75000 Paris, France-mat@yahoo.fr", b"Olivia-0348234556-7 allee des peupliers, 13000 Marseille, France-olivia.tortue@hotmail.fr"]
    >>> messages = [RawMessage(data=sample) for sample in samples]
    >>> symbol = Symbol(messages=messages)
    >>> print(symbol.str_data())
    Field                                                                                      
    -------------------------------------------------------------------------------------------
    'John-0108030405--john.doe@gmail.com'                                                      
    'Mathieu-0908070605-31 rue de Paris, 75000 Paris, France-mat@yahoo.fr'                     
    'Olivia-0348234556-7 allee des peupliers, 13000 Marseille, France-olivia.tortue@hotmail.fr'
    -------------------------------------------------------------------------------------------

    >>> fs = FieldSplitAligned(doInternalSlick=True)
    >>> fs.execute(symbol, useSemantic = False)
<<<<<<< HEAD
    >>> print(symbol)
    Field00   | Field01 | Field02                                                                            
    --------- | ------- | -----------------------------------------------------------------------------------
    'John'    | '-0'    | '108030405--john.doe@gmail.com'                                                    
    'Mathieu' | '-0'    | '908070605-31 rue de Paris, 75000 Paris, France-mat@yahoo.fr'                      
    'Olivia'  | '-0'    | '348234556-7 allee des peupliers, 13000 Marseille, France-olivia.tortue@hotmail.fr'
    --------- | ------- | -----------------------------------------------------------------------------------
=======
    >>> print(symbol.str_data())
    Field     | Field | Field                                                                              
    --------- | ----- | -----------------------------------------------------------------------------------
    'John'    | '-0'  | '108030405--john.doe@gmail.com'                                                    
    'Mathieu' | '-0'  | '908070605-31 rue de Paris, 75000 Paris, France-mat@yahoo.fr'                      
    'Olivia'  | '-0'  | '348234556-7 allee des peupliers, 13000 Marseille, France-olivia.tortue@hotmail.fr'
    --------- | ----- | -----------------------------------------------------------------------------------
>>>>>>> d651e484
    
    >>> applicativeDatas = []
    >>> applicativeDatas.append(ApplicativeData("Firstname", String("John")))
    >>> applicativeDatas.append(ApplicativeData("Firstname", String("Mathieu")))
    >>> applicativeDatas.append(ApplicativeData("Firstname", String("Olivia")))
    >>> applicativeDatas.append(ApplicativeData("PhoneNumber", String("0108030405")))
    >>> applicativeDatas.append(ApplicativeData("PhoneNumber", String("0348234556")))
    >>> applicativeDatas.append(ApplicativeData("PhoneNumber", String("0908070605")))
    >>> applicativeDatas.append(ApplicativeData("StreetAddress", String("31 rue de Paris")))
    >>> applicativeDatas.append(ApplicativeData("StreetAddress", String("7 allee des peupliers")))
    >>> applicativeDatas.append(ApplicativeData("CityAddress", String("Paris")))
    >>> applicativeDatas.append(ApplicativeData("CityAddress", String("marseille")))
    >>> applicativeDatas.append(ApplicativeData("Email", String("john.doe@gmail.com")))
    >>> applicativeDatas.append(ApplicativeData("Email", String("mat@yahoo.fr")))
    >>> applicativeDatas.append(ApplicativeData("Email", String("olivia.tortue@hotmail.fr")))
    >>> session = Session(messages, applicativeData=applicativeDatas)
    >>> symbol = Symbol(messages=messages)

    >>> fs = FieldSplitAligned()
    >>> fs.execute(symbol, useSemantic=True)
<<<<<<< HEAD
    >>> print(symbol)
    Field00   | Field01 | Field02 | Field03 | Field04  | Field05 | Field06                                          | Field07 | Field08                   
    --------- | ------- | ------- | ------- | -------- | ------- | ------------------------------------------------ | ------- | --------------------------
    'John'    | '-0'    | '10'    | '8'     | '030405' | '-'     | ''                                               | '-'     | 'john.doe@gmail.com'      
    'Mathieu' | '-0'    | '90'    | '8'     | '070605' | '-'     | '31 rue de Paris, 75000 Paris, France'           | '-'     | 'mat@yahoo.fr'            
    'Olivia'  | '-0'    | '34'    | '8'     | '234556' | '-'     | '7 allee des peupliers, 13000 Marseille, France' | '-'     | 'olivia.tortue@hotmail.fr'
    --------- | ------- | ------- | ------- | -------- | ------- | ------------------------------------------------ | ------- | --------------------------
=======
    >>> print(symbol.str_data())
    Field     | Field | Field | Field | Field    | Field | Field                                            | Field | Field                     
    --------- | ----- | ----- | ----- | -------- | ----- | ------------------------------------------------ | ----- | --------------------------
    'John'    | '-0'  | '10'  | '8'   | '030405' | '-'   | ''                                               | '-'   | 'john.doe@gmail.com'      
    'Mathieu' | '-0'  | '90'  | '8'   | '070605' | '-'   | '31 rue de Paris, 75000 Paris, France'           | '-'   | 'mat@yahoo.fr'            
    'Olivia'  | '-0'  | '34'  | '8'   | '234556' | '-'   | '7 allee des peupliers, 13000 Marseille, France' | '-'   | 'olivia.tortue@hotmail.fr'
    --------- | ----- | ----- | ----- | -------- | ----- | ------------------------------------------------ | ----- | --------------------------
>>>>>>> d651e484


    """

    def __init__(self, unitSize=UnitSize.SIZE_8,
                 doInternalSlick=False):
        """Constructor.

        """
        self.doInternalSlick = doInternalSlick
        self.unitSize = unitSize

    @typeCheck(AbstractField, bool)
    def execute(self, field, useSemantic=True):
        """Execute the alignement on the specified field.

        :parameter field: the field that will be aligned
        :type field: :class:`AbstractField <netzob.Model.Vocabulary.AbstractField.AbstractField>`
        """
        if field is None:
            raise TypeError("Field cannot be None")

        if useSemantic is None:
            raise TypeError("useSemantic cannot be None")

        # First step: we clean and reset the field
        from netzob.Inference.Vocabulary.Format import Format
        Format.resetFormat(field)

        # Retrieve all the segment of messages to align
        messageValues = field.getMessageValues(encoded=False, styled=False)

        # Semantic tags (a.k.a applicative data)
        semanticTags = None
        if useSemantic:
            semanticTags = [
                self.__searchApplicativeDataInMessage(message)
                for message, values in list(messageValues.items())
            ]

        if len(list(messageValues.values())) == 0:
            return

        # Execute the alignement
        (alignment, semanticTags, score) = self._alignData(
            list(messageValues.values()), semanticTags)

        # Check the results
        if alignment is None:
            raise ValueError(
                "Impossible to compute an alignment for the specifed data")

        # Build Fields based on computed alignement and semantic tags
        self._updateFieldsFromAlignment(field, alignment, semanticTags)

        #if useSemantic:
        #    self._createSubFieldsFollowingSemanticTags(field, alignment, semanticTags)

    @typeCheck(AbstractField, bytes, dict)
    def _updateFieldsFromAlignment(self, field, alignment, semanticTags):
        """This methods creates a regex based on the computed alignment
        by the Needleman&Wunsch algorithm and the attached semantic tags.

        @param field : the field for which it creates the regex (and the sub fields)
        @param align : the string representing the common alignment between messages of the symbol.
        @param semanticTags : the list of tags attached to each half-bytes of the provided alignment."""

        if field is None:
            raise TypeError("Field cannot be None")
        if alignment is None:
            raise TypeError("Alignment cannot be None")
        if semanticTags is None:
            raise TypeError("SemanticTags cannot be None")

        self._logger.debug("Semantic Tags : {0}".format(semanticTags))
        self._logger.debug("Alignment: {0}".format(alignment))

        # Create fields following the alignment
        self._splitFieldFollowingAlignment(field, alignment)

    def _splitFieldFollowingAlignment(self, field, align):
        """Update the field definition with new fields following the
        specified align."""

        # STEP 1 : Create a field separation based on static and dynamic fields
        leftAlign, rightAlign = self._splitAlignment(align)
        splited = self._mergeAlign(leftAlign, rightAlign)
        step1Fields = []

        for (entryVal, entryDyn) in splited:
            if entryDyn:
                newField = Field(Raw(nbBytes=(0, int(len(entryVal) / 2))))
            else:
                newField = Field(
                    Raw(TypeConverter.convert(entryVal, HexaString, Raw)))
            step1Fields.append(newField)

        for idx,f in enumerate(step1Fields):
            f.encodingFunctions = field.encodingFunctions.values()
            f.name="Field%02d"%idx

        field.fields = step1Fields

    def _splitAlignment(self, align):
        """Splits the specified alignment which is composed of hexastring and of dynamic sections ("-")
        The idea is to separate in two (left and right) and then to merge the splitted left and the splitted right.

        >>> import random
        >>> fs = FieldSplitAligned()
        >>> data = b"-----01987640988765--876--678987--67898-------6789789-87987978----"
        >>> print(fs._mergeAlign(*fs._splitAlignment(data)))
        [['-----', True], ['01987640988765', False], ['--', True], ['876', False], ['--', True], ['678987', False], ['--', True], ['67898', False], ['-------', True], ['6789789', False], ['-', True], ['87987978', False], ['----', True]]
        >>> data = b"-------------------------------"
        >>> print(fs._mergeAlign(*fs._splitAlignment(data)))
        [['-------------------------------', True]]
        >>> data = b"98754678998765467890875645"
        >>> print(fs._mergeAlign(*fs._splitAlignment(data)))
        [['98754678998765467890875645', False]]
        >>> data = b"---------------987-----6789765--568767---568776897689---567876------------------5678657865-9876579867789-9876879-9876787678657865467876546"
        >>> print(fs._mergeAlign(*fs._splitAlignment(data)))
        [['---------------', True], ['987', False], ['-----', True], ['6789765', False], ['--', True], ['568767', False], ['---', True], ['568776897689', False], ['---', True], ['567876', False], ['------------------', True], ['5678657865', False], ['-', True], ['9876579867789', False], ['-', True], ['9876879', False], ['-', True], ['9876787678657865467876546', False]]
        >>> nbField = random.randint(50000, 200000)
        >>> tab = []
        >>> for i in range(nbField):
        ...     if i%2 == 0:
        ...         tab.append(b"-"*random.randint(1, 20))
        ...     else:
        ...         tab.append("".join([random.choice('0123456789abcdef') for x in range(random.randint(1, 20))]).encode('utf-8'))
        >>> data = b"".join(tab)
        >>> nbField == len(fs._mergeAlign(*fs._splitAlignment(data)))
        True

        """
        if len(align) == 1:
            return ([[chr(align[0]), chr(align[0]) == "-"]], [])
        elif len(align) == 2:
            return ([[chr(align[0]), chr(align[0]) == "-"]],
                    [[chr(align[1]), chr(align[1]) == "-"]])

        indexHalf = int(len(align) / 2)
        leftAlign = align[0:indexHalf]
        rightAlign = align[indexHalf:]

        leftLeftAlign, rightLeftAlign = self._splitAlignment(leftAlign)
        mergedLeftAlign = self._mergeAlign(leftLeftAlign, rightLeftAlign)

        leftRightAlign, rightRightAlign = self._splitAlignment(rightAlign)
        mergedRightAlign = self._mergeAlign(leftRightAlign, rightRightAlign)

        return (mergedLeftAlign, mergedRightAlign)

    def _mergeAlign(self, leftAlign, rightAlign):
        if len(leftAlign) == 0:
            return rightAlign
        if len(rightAlign) == 0:
            return leftAlign
        if leftAlign[-1][1] == rightAlign[0][1]:
            leftAlign[-1][0] = leftAlign[-1][0] + rightAlign[0][0]
            align = leftAlign + rightAlign[1:]
        else:
            align = leftAlign + rightAlign
        return align

    # def _temp(self, align):
    #     self._logger.debug("Align = {0}".format(align))
    #     for i, val in enumerate(align):

    #         if (val == b"-"):
    #             if (found is False):
    #                 start = i
    #                 found = True
    #         else:
    #             if (found is True):
    #                 found = False
    #                 nbTiret = i - start
    #                 self._logger.debug("Add dyn raw : {0}".format(nbTiret / 2))
    #                 domains.append(Raw(nbBytes=(0, nbTiret / 2)))
    #                 self._logger.debug("Converting : {0}".format(val))
    #                 domains.append(Raw(TypeConverter.convert(val, HexaString, Raw)))
    #             else:
    #                 if len(domains) == 0:
    #                     domains.append(Raw(TypeConverter.convert(val, HexaString, Raw)))
    #                 else:
    #                     prevVal = TypeConverter.convert(domains[-1].value, BitArray, Raw)
    #                     domains[-1] += Raw(prevVal + TypeConverter.convert(val, HexaString, Raw))
    #     if (found is True):
    #         nbTiret = i - start + 1
    #         domains.append(Raw(nbBytes=(0, nbTiret)))

    #     # We have a computed the 'simple' regex,
    #     # and represent it using the field representation
    #     step1Fields = []
    #     for domainElt in domains:
    #         if domainElt is None:
    #             pass
    #         innerField = Field(domain=domainElt)
    #         step1Fields.append(innerField)
    #         field.fields.append(innerField)

    @typeCheck(list, list)
    def _alignData(self, values, semanticTags=None):
        """Align the specified data with respect to the semantic tags
        identified over the data.

        :parameter values: values to align
        :type values: a list of hexastring.
        :keyword semanticTags: semantic tags to consider when aligning
        :type semanticTags: a dict of :class:`SemanticTag <netzob.Model.Vocabulary.SemanticTag.SemanticTag>`
        :return: the alignment, its score and the semantic tags
        :rtype: a tuple (alignement, semanticTags, score)
        """
        if values is None or len(values) == 0:
            raise TypeError("At least one value must be provided.")

        for val in values:
            if val is None or not isinstance(val, bytes):
                raise TypeError(
                    "At least one value is None or not a str which is not authorized."
                )

        if semanticTags is None:
            semanticTags = [OrderedDict() for v in values]

        if len(semanticTags) != len(values):
            raise TypeError(
                "There should be a list of semantic tags for each value")

        # Prepare the argument to send to the C wrapper
        toSend = [(values[iValue], semanticTags[iValue])
                  for iValue in range(len(values))]

        wrapper = WrapperArgsFactory("_libNeedleman.alignMessages")
        wrapper.typeList[wrapper.function](toSend)

        debug = False
        (score1, score2, score3, regex, mask,
         semanticTags) = _libNeedleman.alignMessages(
             self.doInternalSlick, self._cb_executionStatus, debug, wrapper)
        scores = (score1, score2, score3)

        # Deserialize returned info
        alignment = self._deserializeAlignment(regex, mask, self.unitSize)
        semanticTags = self._deserializeSemanticTags(semanticTags,
                                                     self.unitSize)
        return (alignment, semanticTags, scores)

    @typeCheck(AbstractMessage)
    def __searchApplicativeDataInMessage(self, message):
        """This internal method search any applicative data that could be identified
        in the specified message and returns results in a dict that shows the position
        of the applicative data identified.

        :parameter message: the message in which we search any applicative data
        :type message: :class:`AbstractMessage <netzob.Model.Vocabulary.Messages.AbstractMessage.AbstractMessage>`
        :return: a dict that describes the position of identified applicative data
        :rtype: :class:`dict`
        """
        if message is None:
            raise TypeError("Message cannot be None")

        self._logger.debug("Search app data in {0}".format(message.data))

        results = OrderedDict()

        appValues = OrderedDict()
        if message.session is not None:
            for applicativeD in message.session.applicativeData:
                appValues[applicativeD.value] = applicativeD.name
        else:
            self._logger.debug(
                "Message is not attached to a session, so no applicative data will be considered while computing the alignment."
            )

        if len(appValues) > 0:
            searchResults = SearchEngine.searchInMessage(
                list(appValues.keys()), message, addTags=False)
            for searchResult in searchResults:
                for (startResultRange, endResultRange) in searchResult.ranges:
                    appDataName = appValues[searchResult.searchTask.properties[
                        "data"]]
                    for pos in range(
                            int(startResultRange / 4), int(endResultRange /
                                                           4)):
                        results[pos] = appDataName

        return results

    @typeCheck(AbstractField, str, dict)
    def _createSubFieldsFollowingSemanticTags(self, rootField, align,
                                              semanticTags):
        """Searches for subfields which should be created because of identified semantic boundaries.
        """
        if rootField is None:
            raise TypeError("RootField cannot be None")
        if align is None:
            raise TypeError("Align cannot be None")
        if semanticTags is None:
            raise TypeError("SemanticTags cannot be None")

        self._logger.debug("original semantic tags: ")
        self._logger.debug(semanticTags)

        originalFields = rootField.getLeafFields()

        if len(originalFields) == 1 and rootField == originalFields[0]:
            # We are dealing with a specific field
            self._logger.debug(
                "Analyze sub fields for {0}".format(rootField.regex))

            if len(set(rootField.getValues())) == 1:
                self._createSubFieldsForAStaticField(rootField, align,
                                                     semanticTags)
            else:
                self._createSubFieldsForADynamicField(rootField, align,
                                                      semanticTags)

            for f in rootField.fields:
                self._logger.debug("\t {0} : {1}".format(f.name, f.regex))
        else:
            # We are dealing with multiple fields, lets split them
            currentIndex = 0

            for field in originalFields:
                self._logger.debug("field regex = {0} (maxSize={1})".format(
                    field.regex, field.domain.maxSize()))

                # Retrieve the size of the current field
                lengthField = (int(field.domain.maxSize() / 4))

                # Find semantic tags related to the current section
                sectionSemanticTags = OrderedDict(
                    (k, semanticTags[k])
                    for k in range(currentIndex, currentIndex + lengthField))

                # reccursive call
                self._logger.debug("Working on field : {0}".format(field.name))
                self._createSubFieldsFollowingSemanticTags(
                    field, align[currentIndex:currentIndex + lengthField],
                    sectionSemanticTags)

                currentIndex += lengthField

    def createSubFieldsForAStaticField(self, field, align, semanticTags):
        """createSubFieldsForAStaticField:
        Analyzes the static field provided and create sub fields following
        the provided semantic tags."""
        self._logger.debug("Create subfields for static field {0} : {1}".
                           format(field.getName(), align))

        if len(field.getLocalFields()) > 0:
            self._logger.warning(
                "Impossible to create sub fields for this field since its not cleaned"
            )
            return

        subFields = []

        currentTag = None
        currentTagLength = 0

        for index, tag in list(semanticTags.items()):
            if tag != currentTag:
                # Create a sub field
                subFieldValue = align[index - currentTagLength:index]
                if len(subFieldValue) > 0:
                    subFields.append(subFieldValue)
                currentTagLength = 0
            currentTag = tag
            currentTagLength += 1
        if currentTagLength > 0:
            subFieldValue = align[-currentTagLength:]
            if len(subFieldValue) > 0:
                subFields.append(subFieldValue)

        if len(subFields) > 1:
            for iSubField, subFieldValue in enumerate(subFields):
                subField = Field(b"{0}_{1}".format(field.getName(), iSubField),
                                 b"({0})".format(subFieldValue),
                                 field.getSymbol())
                field.addLocalField(subField)

    def _createSubFieldsForADynamicField(self, field, align, semanticTags):
        """Analyzes the dynamic field provided and create sub fields following
        the provided semantic tags."""

        if field is None:
            raise TypeError("Field cannot be None")
        if align is None:
            raise TypeError("Align cannot be None")
        if semanticTags is None:
            raise TypeError("SemanticTags cannot be None")

        self._logger.debug("Create subfields for dynamic field {0} : {1}".
                           format(field.name, field.regex))

        subFields = []

        currentTag = None
        currentTagLength = 0

        semanticTagsForEachMessage = field.getSemanticTagsByMessage()

        for index, tag in list(semanticTags.items()):
            if tag != currentTag:
                # Create a sub field
                if currentTagLength > 0:
                    values = self._getFieldValuesWithTag(
                        field, semanticTagsForEachMessage, currentTag)
                    subFields.append((currentTag, values))
                currentTagLength = 0
            currentTag = tag
            currentTagLength += 1
        if currentTagLength > 0:
            values = self._getFieldValuesWithTag(
                field, semanticTagsForEachMessage, currentTag)
            subFields.append((currentTag, values))

        self._logger.debug("Identified subFields : {0}".format(subFields))

        for iSubField, (tag, values) in enumerate(subFields):
            if len(values) > 0:
                if tag == b"None":
                    minValue = None
                    maxValue = None
                    for v in values:
                        if minValue is None or len(v) < minValue:
                            minValue = len(v)
                        if maxValue is None or len(v) > maxValue:
                            maxValue = len(v)
                    subField = Field(
                        b"{0}_{1}".format(field.getName(), iSubField),
                        b"(.{" + str(minValue) + b"," + str(maxValue) + b"})",
                        field.getSymbol())

                    field.addLocalField(subField)
                else:
                    # create regex based on unique values
                    newRegex = '|'.join(list(set(values)))
                    newRegex = b"({0})".format(newRegex)
                    subField = Field(b"{0}_{1}".format(field.getName(),
                                                       iSubField), newRegex,
                                     field.getSymbol())
                    field.addLocalField(subField)

    @typeCheck(AbstractField, dict, str)
    def _getFieldValuesWithTag(self, field, semanticTagsForEachMessage, tag):
        if field is None:
            raise TypeError("Field cannot be None")
        if semanticTagsForEachMessage is None:
            raise TypeError("SemanticTagsForEachMessage cannot be None")
        if tag is None:
            raise TypeError("Tag cannot be None")

        values = []

        # Retrieve value of each message in current field tagged with requested tag
        for message, tagsInMessage in list(semanticTagsForEachMessage.items()):
            initial = None
            end = None

            for tagIndex in sorted(tagsInMessage.keys()):
                tagName = tagsInMessage[tagIndex]
                if initial is None and tagName == tag:
                    initial = tagIndex
                elif initial is not None and tagName != tag:
                    end = tagIndex
                    break

            if initial is not None and end is None:
                end = sorted(tagsInMessage.keys())[-1] + 1
            if initial is not None and end is not None:
                values.append(message.getStringData()[initial:end])

                for i in range(initial, end):
                    del tagsInMessage[i]

        if b"" not in values and len(
                list(semanticTagsForEachMessage.keys())) > len(values):
            values.append(b"")

        return values

    def _cb_executionStatus(self, stage, donePercent, currentMessage):
        """Callback function called by the C extension to provide
        info on the current status.
        """

    def _deserializeSemanticTags(self, tags, unitSize=UnitSize.SIZE_8):
        """Deserialize the information returned from the C library
        and build the semantic tags definitions from it.
        """
        result = OrderedDict()
        arTags = tags.split(';')
        j = 0
        for iTag, tag in enumerate(arTags):
            if tag != b"None":
                result[j] = tag[2:-2]
            else:
                result[j] = tag

            if unitSize == UnitSize.SIZE_8:
                j = j + 1
                result[j] = result[j - 1]
            else:
                raise ValueError("Unsupported unitsize.")

            j += 1

        return result

    def _deserializeAlignment(self,
                              regex,
                              mask,
                              unitSize=UnitSize.SIZE_8):
        """
        deserializeAlignment: Transforms the C extension results
        in a python readable way
        @param regex the C returned regex
        @param mask the C returned mask
        @param unitSize the unitSize
        @returns the python alignment
        """
        if not (unitSize == UnitSize.SIZE_8 or
                unitSize == UnitSize.SIZE_4):
            raise ValueError(
                "Deserializing with unitSize {0} not yet implemented, only 4 and 8 supported.".
                format(unitSize))

        align = b""
        for i, c in enumerate(mask):
            if c != 2:
                if c == 1:
                    if unitSize == UnitSize.SIZE_8:
                        align += b"--"
                    elif unitSize == UnitSize.SIZE_4:
                        align += b"-"
                else:
                    if unitSize == UnitSize.SIZE_8:
                        align += TypeConverter.convert(regex[i:i + 1], Raw,
                                                       HexaString)
                    elif unitSize == UnitSize.SIZE_4:
                        align += TypeConverter.convert(regex[i:i + 1], Raw,
                                                       HexaString)[1:]
        return align

    @property
    def doInternalSlick(self):
        return self.__doInternalSlick

    @doInternalSlick.setter  # type: ignore
    @typeCheck(bool)
    def doInternalSlick(self, doInternalSlick):
        if doInternalSlick is None:
            raise TypeError("doInternalSlick cannot be None")
        self.__doInternalSlick = doInternalSlick

    @property
    def unitSize(self):
        return self.__unitSize

    @unitSize.setter  # type: ignore
    @typeCheck(UnitSize)
    def unitSize(self, unitSize):
        if unitSize is None:
            raise TypeError("Unitsize cannot be None")
        if unitSize not in AbstractType.supportedUnitSizes():
            raise TypeError(
                "Specified unitsize is not supported, refers to AbstractType.supportedUnitSizes() for the list."
            )
        self.__unitSize = unitSize<|MERGE_RESOLUTION|>--- conflicted
+++ resolved
@@ -79,18 +79,6 @@
 
     >>> fs = FieldSplitAligned()
     >>> fs.execute(symbol)
-<<<<<<< HEAD
-    >>> print(symbol)
-    Field00 | Field01 | Field02      | Field03
-    ------- | ------- | ------------ | -------
-    '01'    | 'ff00'  | ''           | 'ff'   
-    '0222'  | 'ff00'  | '00'         | 'ff'   
-    '03'    | 'ff00'  | '0000'       | 'ff'   
-    '0444'  | 'ff00'  | '000000'     | 'ff'   
-    '05'    | 'ff00'  | '00000000'   | 'ff'   
-    '06'    | 'ff00'  | '0000000000' | 'ff'   
-    ------- | ------- | ------------ | -------
-=======
     >>> print(symbol.str_data())
     Field  | Field  | Field        | Field
     ------ | ------ | ------------ | -----
@@ -101,7 +89,6 @@
     '05'   | 'ff00' | '00000000'   | 'ff' 
     '06'   | 'ff00' | '0000000000' | 'ff' 
     ------ | ------ | ------------ | -----
->>>>>>> d651e484
 
     >>> samples = [b"hello toto, what's up in France ?", b"hello netzob, what's up in UK ?", b"hello sygus, what's up in Germany ?"]
     >>> messages = [RawMessage(data=sample) for sample in samples]
@@ -116,15 +103,6 @@
 
     >>> fs = FieldSplitAligned()
     >>> fs.execute(symbol, useSemantic = False)
-<<<<<<< HEAD
-    >>> print(symbol)
-    Field00  | Field01  | Field02           | Field03   | Field04
-    -------- | -------- | ----------------- | --------- | -------
-    'hello ' | 'toto'   | ", what's up in " | 'France'  | ' ?'   
-    'hello ' | 'netzob' | ", what's up in " | 'UK'      | ' ?'   
-    'hello ' | 'sygus'  | ", what's up in " | 'Germany' | ' ?'   
-    -------- | -------- | ----------------- | --------- | -------
-=======
     >>> print(symbol.str_data())
     Field    | Field    | Field             | Field     | Field
     -------- | -------- | ----------------- | --------- | -----
@@ -132,7 +110,6 @@
     'hello ' | 'netzob' | ", what's up in " | 'UK'      | ' ?' 
     'hello ' | 'sygus'  | ", what's up in " | 'Germany' | ' ?' 
     -------- | -------- | ----------------- | --------- | -----
->>>>>>> d651e484
 
     # Let's illustrate the use of semantic constrained sequence alignment with a simple example
 
@@ -149,15 +126,6 @@
 
     >>> fs = FieldSplitAligned(doInternalSlick=True)
     >>> fs.execute(symbol, useSemantic = False)
-<<<<<<< HEAD
-    >>> print(symbol)
-    Field00   | Field01 | Field02                                                                            
-    --------- | ------- | -----------------------------------------------------------------------------------
-    'John'    | '-0'    | '108030405--john.doe@gmail.com'                                                    
-    'Mathieu' | '-0'    | '908070605-31 rue de Paris, 75000 Paris, France-mat@yahoo.fr'                      
-    'Olivia'  | '-0'    | '348234556-7 allee des peupliers, 13000 Marseille, France-olivia.tortue@hotmail.fr'
-    --------- | ------- | -----------------------------------------------------------------------------------
-=======
     >>> print(symbol.str_data())
     Field     | Field | Field                                                                              
     --------- | ----- | -----------------------------------------------------------------------------------
@@ -165,7 +133,6 @@
     'Mathieu' | '-0'  | '908070605-31 rue de Paris, 75000 Paris, France-mat@yahoo.fr'                      
     'Olivia'  | '-0'  | '348234556-7 allee des peupliers, 13000 Marseille, France-olivia.tortue@hotmail.fr'
     --------- | ----- | -----------------------------------------------------------------------------------
->>>>>>> d651e484
     
     >>> applicativeDatas = []
     >>> applicativeDatas.append(ApplicativeData("Firstname", String("John")))
@@ -186,15 +153,6 @@
 
     >>> fs = FieldSplitAligned()
     >>> fs.execute(symbol, useSemantic=True)
-<<<<<<< HEAD
-    >>> print(symbol)
-    Field00   | Field01 | Field02 | Field03 | Field04  | Field05 | Field06                                          | Field07 | Field08                   
-    --------- | ------- | ------- | ------- | -------- | ------- | ------------------------------------------------ | ------- | --------------------------
-    'John'    | '-0'    | '10'    | '8'     | '030405' | '-'     | ''                                               | '-'     | 'john.doe@gmail.com'      
-    'Mathieu' | '-0'    | '90'    | '8'     | '070605' | '-'     | '31 rue de Paris, 75000 Paris, France'           | '-'     | 'mat@yahoo.fr'            
-    'Olivia'  | '-0'    | '34'    | '8'     | '234556' | '-'     | '7 allee des peupliers, 13000 Marseille, France' | '-'     | 'olivia.tortue@hotmail.fr'
-    --------- | ------- | ------- | ------- | -------- | ------- | ------------------------------------------------ | ------- | --------------------------
-=======
     >>> print(symbol.str_data())
     Field     | Field | Field | Field | Field    | Field | Field                                            | Field | Field                     
     --------- | ----- | ----- | ----- | -------- | ----- | ------------------------------------------------ | ----- | --------------------------
@@ -202,7 +160,6 @@
     'Mathieu' | '-0'  | '90'  | '8'   | '070605' | '-'   | '31 rue de Paris, 75000 Paris, France'           | '-'   | 'mat@yahoo.fr'            
     'Olivia'  | '-0'  | '34'  | '8'   | '234556' | '-'   | '7 allee des peupliers, 13000 Marseille, France' | '-'   | 'olivia.tortue@hotmail.fr'
     --------- | ----- | ----- | ----- | -------- | ----- | ------------------------------------------------ | ----- | --------------------------
->>>>>>> d651e484
 
 
     """
