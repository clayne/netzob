#-*- coding: utf-8 -*-

#+---------------------------------------------------------------------------+
#|          01001110 01100101 01110100 01111010 01101111 01100010            |
#|                                                                           |
#|               Netzob : Inferring communication protocols                  |
#+---------------------------------------------------------------------------+
#| Copyright (C) 2011-2017 Georges Bossert and Frédéric Guihéry              |
#| This program is free software: you can redistribute it and/or modify      |
#| it under the terms of the GNU General Public License as published by      |
#| the Free Software Foundation, either version 3 of the License, or         |
#| (at your option) any later version.                                       |
#|                                                                           |
#| This program is distributed in the hope that it will be useful,           |
#| but WITHOUT ANY WARRANTY; without even the implied warranty of            |
#| MERCHANTABILITY or FITNESS FOR A PARTICULAR PURPOSE. See the              |
#| GNU General Public License for more details.                              |
#|                                                                           |
#| You should have received a copy of the GNU General Public License         |
#| along with this program. If not, see <http://www.gnu.org/licenses/>.      |
#+---------------------------------------------------------------------------+
#| @url      : http://www.netzob.org                                         |
#| @contact  : contact@netzob.org                                            |
#| @sponsors : Amossys, http://www.amossys.fr                                |
#|             Supélec, http://www.rennes.supelec.fr/ren/rd/cidre/           |
#+---------------------------------------------------------------------------+

#+---------------------------------------------------------------------------+
#| File contributors :                                                       |
#|       - Georges Bossert <georges.bossert (a) supelec.fr>                  |
#|       - Frédéric Guihéry <frederic.guihery (a) amossys.fr>                |
#+---------------------------------------------------------------------------+

#+---------------------------------------------------------------------------+
#| Standard library imports                                                  |
#+---------------------------------------------------------------------------+
import logging
import os

#+---------------------------------------------------------------------------+
#| Related third party imports                                               |
#+---------------------------------------------------------------------------+
from functools import wraps

#+---------------------------------------------------------------------------+
#| Local application imports                                                 |
#+---------------------------------------------------------------------------+

# Definition of the ColorStreamHandler class only if dependency colorama is
# available on the current system.
try:
    from colorama import Fore, Back, Style

    class ColourStreamHandler(logging.StreamHandler):
        """ A colorized output SteamHandler """

        # Some basic colour scheme defaults
        colours = {
            'DEBUG': Fore.CYAN,
            'INFO': Fore.GREEN,
            'WARN': Fore.YELLOW,
            'WARNING': Fore.YELLOW,
            'ERROR': Fore.RED,
            'CRIT': Back.RED + Fore.WHITE,
            'CRITICAL': Back.RED + Fore.WHITE
        }

        @property
        def is_tty(self):
            """ Check if we are using a "real" TTY. If we are not using a TTY it means that
            the colour output should be disabled.

            :return: Using a TTY status
            :rtype: bool
            """
            try:
                return getattr(self.stream, 'isatty', None)()
            except:
                return False

        def emit(self, record):
            try:
                message = self.format(record)

                if not self.is_tty:
                    self.stream.write(message)
                else:
                    self.stream.write(self.colours[record.levelname] + message
                                      + Style.RESET_ALL)
                self.stream.write(getattr(self, 'terminator', '\n'))
                self.flush()
            except (KeyboardInterrupt, SystemExit):
                raise
            except:
                self.handleError(record)

    has_colour = True
except Exception as e:
    has_colour = False


def NetzobLogger(klass):
    """This class decorator adds (if necessary) an instance
    of the logger (self.__logger) to the attached class
    and removes from the getState the logger.

    """

    # Verify if a logger already exists
    found = False
    for k, v in list(klass.__dict__.items()):
        if isinstance(v, logging.Logger):
            found = True
            break
    if not found:
        klass._logger = logging.getLogger(klass.__name__)
        try:
            klass._logger.setLevel(int(os.environ['NETZOB_LOG_LEVEL']))
        except:
            pass
        handler = ColourStreamHandler(
        ) if has_colour else logging.StreamHandler()
        fmt = '%(relativeCreated)d: [%(levelname)s] %(module)s:%(funcName)s: %(message)s'
        handler.setFormatter(logging.Formatter(fmt))
        klass._logger.addHandler(handler)
        klass._logger.propagate = False

    # Exclude logger from __getstate__
    def getState(self, **kwargs):
        r = dict()
        for k, v in list(self.__dict__.items()):
            if not isinstance(v, logging.Logger):
                r[k] = v
        return r

    def setState(self, dict):
        self.__dict__ = dict
        self.__logger = logging.getLogger(klass.__name__)

    klass.__getstate__ = getState
    klass.__setState__ = setState

    return klass


def typeCheck(*types):
    """Decorator which reduces the amount of code to type-check attributes.

    Its enables the following code replace:
    ::
        @id.setter  # type: ignore
        def id(self, id):
            if not isinstance(id, str):
               raise TypeError("Invalid types for argument id, must be an str")
            self.__id = id

    with:
    ::
        @id.setter  # type: ignore
        @typeCheck(str)
        def id(self, id):
           self.__id = id

    .. note:: set type = "SELF" to check the type of the self parameter
    .. note:: type checking can be bypassed by setting :val:`NETZOB_NO_TYPECHECK`
              as environment variable
    .. warning:: if argument is None, the type checking is not executed on it.

    """

    def _typeCheck_(func):
        def wrapped_f(*args, **kwargs):
            arguments = args[1:]
            if len(arguments) == len(types):
                # Replace "SELF" with args[0] type
                final_types = []
                for type in types:
                    if type == "SELF":
                        final_types.append(args[0].__class__)
                    else:
                        final_types.append(type)

                for i, argument in enumerate(arguments):
                    if argument is not None and not isinstance(argument,
                                                               final_types[i]):
                        raise TypeError(
                            "Invalid type for arguments, expecting: {0} and received {1}".
                            format(', '.join([t.__name__ for t in final_types
                                              ]), argument.__class__.__name__))
            return func(*args, **kwargs)

<<<<<<< HEAD
        if hasattr(func, '__annotations__'):
            for arg, typ in zip(func.__code__.co_varnames[1:], types):
                func.__annotations__.setdefault(arg, typ)

=======
        if 'NETZOB_NO_TYPECHECK' in os.environ:
            return func
>>>>>>> d651e484
        return wraps(func)(wrapped_f)

    return _typeCheck_


def public_api(func):
    return func<|MERGE_RESOLUTION|>--- conflicted
+++ resolved
@@ -189,15 +189,8 @@
                                               ]), argument.__class__.__name__))
             return func(*args, **kwargs)
 
-<<<<<<< HEAD
-        if hasattr(func, '__annotations__'):
-            for arg, typ in zip(func.__code__.co_varnames[1:], types):
-                func.__annotations__.setdefault(arg, typ)
-
-=======
         if 'NETZOB_NO_TYPECHECK' in os.environ:
             return func
->>>>>>> d651e484
         return wraps(func)(wrapped_f)
 
     return _typeCheck_
