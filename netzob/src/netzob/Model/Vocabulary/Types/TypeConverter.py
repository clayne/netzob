--- conflicted
+++ resolved
@@ -95,58 +95,24 @@
         >>> decData = TypeConverter.convert(data, Raw, Integer)
         >>> print(decData)
         35
-<<<<<<< HEAD
-        >>> print(TypeConverter.convert(decData, Integer, ASCII))
-        #
-        
-        Conversion to and from Integer detects the output unitsize depending on the input:
-        
-        >>> TypeConverter.convert(b'\\x0b\\x00', Raw, Integer)
-        2816
-        >>> TypeConverter.convert(11, Integer, Raw)
-        b'\\x0b'
-        >>> TypeConverter.convert(b'\\xa0\\x0b', Raw, Integer, dst_sign=AbstractType.SIGN_SIGNED)
-        -24565
-        >>> TypeConverter.convert(-24565, Integer, Raw, src_sign=AbstractType.SIGN_SIGNED)
-        b'\\xa0\\x0b'
-        >>> TypeConverter.convert(0, Integer, Raw)
-        b'\\x00'
-        >>> TypeConverter.convert(b'\\x00\\x00\\x00', Raw, Integer)
-        Traceback (most recent call last):
-        ...
-        TypeError: Unsupported autodetected Integer target UnitSize. Valid UnitSizes are 8, 16, 32 and 64 bits.
-=======
         >>> print(TypeConverter.convert(decData, Integer, String))
         b'#'
->>>>>>> d651e484
 
         You can also modify the unitSize to convert multiple String to a single high value integer:
 
         >>> TypeConverter.convert(b"5", String, Integer)
         53
-<<<<<<< HEAD
-        >>> print(TypeConverter.convert("zoby", ASCII, Integer))
-        2054120057
-        >>> print(TypeConverter.convert("zoby", ASCII, Integer, dst_unitSize=AbstractType.UNITSIZE_32))
-        2054120057
-=======
         >>> print(TypeConverter.convert(b"kurt", String, Integer))
         1953658219
         >>> print(TypeConverter.convert(b"kurt", String, Integer,
         ...                             dst_unitSize=UnitSize.SIZE_32))
         1802859124
->>>>>>> d651e484
 
         It also works for 'semantic' data like IPv4:
 
-<<<<<<< HEAD
-        >>> TypeConverter.convert("192.168.0.10", IPv4, Integer, dst_sign=AbstractType.SIGN_UNSIGNED)
-        3232235530
-=======
         >>> TypeConverter.convert("192.168.0.10", IPv4, Integer,
         ...                       dst_sign=Sign.UNSIGNED)
         167815360
->>>>>>> d651e484
         >>> TypeConverter.convert("127.0.0.1", IPv4, BitArray)
         bitarray('01111111000000000000000000000001')
         >>> TypeConverter.convert(167815360, Integer, IPv4,
@@ -154,51 +120,9 @@
         ...                       src_sign=Sign.UNSIGNED)
         IPAddress('10.0.168.192')
 
-<<<<<<< HEAD
-        To check Integer conversion consistency
-        >>> f = Field(b'some')
-        >>> v = f.domain.currentValue.tobytes()
-        >>> try:
-        ...     v_hex = v.hex()
-        ... except AttributeError:
-        ...     import codecs # Python <= 3.4: 'bytes' object has no attribute 'hex'
-        ...     v_hex = codecs.encode(v, 'hex_codec').decode('ascii')
-        >>> '0x'+v_hex == hex(TypeConverter.convert(f.domain.currentValue, BitArray, Integer))
-        True
-
-        :param sourceType: the data source type
-        :type sourceType: :class:`type`
-        :param destinationType: the destination type
-        :type destinationType: :class:`type`
-        :keyword src_unitSize: the unitsize to consider while encoding. Values must be one of AbstractType.UNITSIZE_*
-        :type src_unitSize: str
-        :keyword src_endianness: the endianness to consider while encoding. Values must be AbstractType.ENDIAN_BIG or AbstractType.ENDIAN_LITTLE
-        :type src_endianness: str
-        :keyword src_sign: the sign to consider while encoding Values must be AbstractType.SIGN_SIGNED or AbstractType.SIGN_UNSIGNED
-        :type src_sign: str
-        :keyword dst_unitSize: the unitsize of the expected result. Values must be one of AbstractType.UNITSIZE_*
-        :type dst_unitSize: str
-        :keyword dst_endianness: the endianness of the expected result. Values must be AbstractType.ENDIAN_BIG or AbstractType.ENDIAN_LITTLE
-        :type dst_endianness: str
-        :keyword dst_sign: the sign of the expected result. Values must be AbstractType.SIGN_SIGNED or AbstractType.SIGN_UNSIGNED
-        :type dst_sign: str
-
-        :raise: TypeError if parameter not valid
-
-        """
-	# Use defaultUnitSize for all types except Integer
-        if dst_unitSize is None and destinationType is not Integer: 
-            dst_unitSize = AbstractType.defaultUnitSize()
-        if src_unitSize is None and sourceType is not Integer:
-            src_unitSize = AbstractType.defaultUnitSize()
-
-        # is the two formats supported ?
-        if sourceType not in TypeConverter.supportedTypes():
-=======
         """
         # are the two formats supported ?
         if not issubclass(sourceType, AbstractType):
->>>>>>> d651e484
             raise TypeError(
                 "The source type ({0}) is not supported".format(sourceType))
         if not issubclass(destinationType, AbstractType):
