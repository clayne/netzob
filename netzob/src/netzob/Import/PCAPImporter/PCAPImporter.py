# -*- coding: utf-8 -*-

#+---------------------------------------------------------------------------+
#|          01001110 01100101 01110100 01111010 01101111 01100010            |
#|                                                                           |
#|               Netzob : Inferring communication protocols                  |
#+---------------------------------------------------------------------------+
#| Copyright (C) 2011-2017 Georges Bossert and Frédéric Guihéry              |
#| This program is free software: you can redistribute it and/or modify      |
#| it under the terms of the GNU General Public License as published by      |
#| the Free Software Foundation, either version 3 of the License, or         |
#| (at your option) any later version.                                       |
#|                                                                           |
#| This program is distributed in the hope that it will be useful,           |
#| but WITHOUT ANY WARRANTY; without even the implied warranty of            |
#| MERCHANTABILITY or FITNESS FOR A PARTICULAR PURPOSE. See the              |
#| GNU General Public License for more details.                              |
#|                                                                           |
#| You should have received a copy of the GNU General Public License         |
#| along with this program. If not, see <http://www.gnu.org/licenses/>.      |
#+---------------------------------------------------------------------------+
#| @url      : http://www.netzob.org                                         |
#| @contact  : contact@netzob.org                                            |
#| @sponsors : Amossys, http://www.amossys.fr                                |
#|             Supélec, http://www.rennes.supelec.fr/ren/rd/cidre/           |
#+---------------------------------------------------------------------------+

#+---------------------------------------------------------------------------+
#| Standard library imports
#+---------------------------------------------------------------------------+
import errno
from gettext import gettext as _

#+---------------------------------------------------------------------------+
#| Related third party imports
#+---------------------------------------------------------------------------+
import pcapy

<<<<<<< HEAD
import impacket.ImpactDecoder as Decoders
import impacket.ImpactPacket as Packets
=======
## FIXME: Temporary deactivate this module as it is not currently supported in Python3
# import impacket.ImpactDecoder as Decoders
# import impacket.ImpactPacket as Packets
## Instead, import local adapted files
#from netzob.Import.PCAPImporter import ImpactPacket as Packets
#from netzob.Import.PCAPImporter import ImpactDecoder as Decoders

from impacket import ImpactPacket as Packets
from impacket import ImpactDecoder as Decoders
>>>>>>> d651e484

#+---------------------------------------------------------------------------+
#| Local application imports
#+---------------------------------------------------------------------------+
from netzob.Common.Utils.Decorators import typeCheck, NetzobLogger
from netzob.Common.Utils.SortedTypedList import SortedTypedList
from netzob.Common.NetzobException import NetzobImportException
from netzob.Model.Vocabulary.Types.Raw import Raw
from netzob.Model.Vocabulary.Types.HexaString import HexaString
from netzob.Model.Vocabulary.Messages.AbstractMessage import AbstractMessage
from netzob.Model.Vocabulary.Messages.RawMessage import RawMessage
from netzob.Model.Vocabulary.Messages.L2NetworkMessage import L2NetworkMessage
from netzob.Model.Vocabulary.Messages.L3NetworkMessage import L3NetworkMessage
from netzob.Model.Vocabulary.Messages.L4NetworkMessage import L4NetworkMessage


@NetzobLogger
class PCAPImporter(object):
    r"""PCAP importer to read pcaps and extract messages out of them.
<<<<<<< HEAD
    We recommend to use static methods such as
=======

    We recommend using static methods such as

>>>>>>> d651e484
    - PCAPImporter.readFiles(...)
    - PCAPimporter.readFile(...)

    Refer to their documentation to have an overview of the required parameters.

    >>> from netzob.all import *
    >>> messages = PCAPImporter.readFile("./test/resources/pcaps/test_import_udp.pcap").values()
    >>> len(messages)
    14

    >>> for m in messages:
    ...    print(repr(m.data))
    b'CMDidentify#\x07\x00\x00\x00Roberto'
    b'RESidentify#\x00\x00\x00\x00\x00\x00\x00\x00'
    b'CMDinfo#\x00\x00\x00\x00'
    b'RESinfo#\x00\x00\x00\x00\x04\x00\x00\x00info'
    b'CMDstats#\x00\x00\x00\x00'
    b'RESstats#\x00\x00\x00\x00\x05\x00\x00\x00stats'
    b'CMDauthentify#\n\x00\x00\x00aStrongPwd'
    b'RESauthentify#\x00\x00\x00\x00\x00\x00\x00\x00'
    b'CMDencrypt#\x06\x00\x00\x00abcdef'
    b"RESencrypt#\x00\x00\x00\x00\x06\x00\x00\x00$ !&'$"
    b"CMDdecrypt#\x06\x00\x00\x00$ !&'$"
    b'RESdecrypt#\x00\x00\x00\x00\x06\x00\x00\x00abcdef'
    b'CMDbye#\x00\x00\x00\x00'
    b'RESbye#\x00\x00\x00\x00\x00\x00\x00\x00'
<<<<<<< HEAD

    PCAP Files with unsupported Layers on OSI Layer 2 can be imported as RawMessages if the importLayer is 1
    >>> messages = PCAPImporter.readFile("./test/resources/pcaps/atm_capture1.pcap", importLayer=1).values()
    >>> print(repr(messages[0].data[:-25]))
    b'E\x00\x00T\x17\x82\x00\x00@\x01U\xd3\xc0\xa8F\x01\xc0\xa8F\x02\x08\x00\xfa`Of\x00\x009\xd9\x121\x00\x08w#\x08\t\n\x0b\x0c\r\x0e\x0f\x10\x11\x12\x13\x14\x15\x16\x17\x18\x19\x1a\x1b\x1c\x1d\x1e'

    Raw frame (whole frame is "payload"):
    >>> messages = PCAPImporter.readFile("./test/resources/pcaps/test_import_udp.pcap", importLayer=1).values()
    >>> print(repr(messages[0].data))
    b'\x00\x00\x00\x00\x00\x00\x00\x00\x00\x00\x00\x00\x08\x00E\x00\x003\xdc\x11@\x00@\x11`\xa6\x7f\x00\x00\x01\x7f\x00\x00\x01\xe1\xe7\x10\x92\x00\x1f\xfe2CMDidentify#\x07\x00\x00\x00Roberto'
=======
>>>>>>> d651e484

    Layer 2, e. g. parse Ethernet frame (IP packet is payload)
    >>> messages = PCAPImporter.readFile("./test/resources/pcaps/test_import_udp.pcap", importLayer=2).values()
    >>> print(repr(messages[0].data))
<<<<<<< HEAD
    b'E\x00\x003\xdc\x11@\x00@\x11`\xa6\x7f\x00\x00\x01\x7f\x00\x00\x01\xe1\xe7\x10\x92\x00\x1f\xfe2CMDidentify#\x07\x00\x00\x00Roberto'
=======
    b'\x00\x00\x00\x00\x00\x00\x00\x00\x00\x00\x00\x00\x08\x00E\x00\x003\xdc\x11@\x00@\x11`\xa6\x7f\x00\x00\x01\x7f\x00\x00\x01\xe1\xe7\x10\x92\x00\x1f\xfe2CMDidentify#\x07\x00\x00\x00Roberto'
>>>>>>> d651e484

    Layer 3, e. g. parse IP packet (UDP datagram is payload)
    >>> messages = PCAPImporter.readFile("./test/resources/pcaps/test_import_udp.pcap", importLayer=3).values()
    >>> print(repr(messages[0].data))
<<<<<<< HEAD
    b'\xe1\xe7\x10\x92\x00\x1f\xfe2CMDidentify#\x07\x00\x00\x00Roberto'
=======
    b'E\x00\x003\xdc\x11@\x00@\x11`\xa6\x7f\x00\x00\x01\x7f\x00\x00\x01\xe1\xe7\x10\x92\x00\x1f\xfe2CMDidentify#\x07\x00\x00\x00Roberto'
>>>>>>> d651e484

    Layer 4, e. g. parse UDP packet (application protocol is payload)
    >>> messages = PCAPImporter.readFile("./test/resources/pcaps/test_import_udp.pcap", importLayer=4).values()
    >>> print(repr(messages[0].data))
<<<<<<< HEAD
    b'CMDidentify#\x07\x00\x00\x00Roberto'
=======
    b'\xe1\xe7\x10\x92\x00\x1f\xfe2CMDidentify#\x07\x00\x00\x00Roberto'
>>>>>>> d651e484

    Layer > 4, does decode like layer=4
    >>> messages = PCAPImporter.readFile("./test/resources/pcaps/test_import_udp.pcap", importLayer=5).values()
    >>> print(repr(messages[0].data))
    b'CMDidentify#\x07\x00\x00\x00Roberto'

    >>> messages = PCAPImporter.readFile("./test/resources/pcaps/test_import_http.pcap", importLayer=5, bpfFilter="tcp").values()
    >>> print(repr(messages[0].data))
    b'GET / HTTP/1.1\r\nHost: www.free.fr\r\nUser-Agent: aaaaaaaaaaaaaaaaaaaaaaaaaaaaaaaaaaaaaaaaaaaaaaaaaaaaaaaaaaaaa(bbbbbbbbbbbbbbbbbbbbbbbbbbbbbbbbbbbbbbbbbbbbbbbbbbbbbbbbbbbbbbbbbbbbbbbbbbbbbbbbbbbbbbbbbbbbbbbbbbbbbbbbbbbbbbbbbbbbbbbbbbbbbbbbb)ccccccccccccccccccccccccccccccccccccccccccccccccccccccccccccccccccccccccccccccccccc\r\nAccept: text/html,application/xhtml+xml,application/xml;q=0.9,*/*;q=0.8\r\nAccept-Language: en-US,en;q=0.5\r\nAccept-Encoding: gzip, deflate\r\nConnection: keep-alive\r\n\r\n'

    Parameter `mergePacketsInFlow` can be use to merge consecutive messages that share the same source and destination (mimic a TCP flow). In practice, this parameter was introduced for L5 network messages to support TCP flows but it can be use for any level of network messages.

    >>> from netzob.all import *
    >>> messages = PCAPImporter.readFile("./test/resources/pcaps/test_import_http_flow.pcap", mergePacketsInFlow=False).values()
    >>> len(messages)
    4
    >>> len(messages[1].data)
    1228
    >>> messages = PCAPImporter.readFile("./test/resources/pcaps/test_import_http_flow.pcap", mergePacketsInFlow=True).values()
    >>> len(messages)
    2
    >>> len(messages[1].data)
    3224
    """

    INVALID_BPF_FILTER = 0
    INVALID_LAYER2 = 1
    INVALID_LAYER3 = 2
    INVALID_LAYER4 = 3

    PROTOCOL201 = 201

    # Supported datalinks (by pcapy)
    SUPPORTED_DATALINKS = {
        pcapy.DLT_ARCNET: "DLT_ARCNET",
        pcapy.DLT_FDDI: "DLT_FDDI",
        pcapy.DLT_LOOP: "DLT_LOOP",
        pcapy.DLT_PPP_ETHER: "DLT_PPP_ETHER",
        pcapy.DLT_ATM_RFC1483: "DLT_ATM_RFC1483",
        pcapy.DLT_IEEE802: "DLT_IEEE802",
        pcapy.DLT_LTALK: "DLT_LTALK",
        pcapy.DLT_PPP_SERIAL: "DLT_PPP_SERIAL",
        pcapy.DLT_C_HDLC: "DLT_C_HDLC",
        pcapy.DLT_IEEE802_11: "IEEE802_11",
        pcapy.DLT_NULL: "DLT_NULL",
        pcapy.DLT_RAW: "DLT_RAW",
        pcapy.DLT_EN10MB: "DLT_EN10MB",
        pcapy.DLT_LINUX_SLL: "LINUX_SLL",
        pcapy.DLT_PPP: "DLT_PPP",
        pcapy.DLT_SLIP: "DLT_SLIP",
    }

    def __init__(self):
        pass

    @typeCheck(str, str, int)
    def __readMessagesFromFile(self, filePath, bpfFilter, nbPackets):
        """Internal methods to read all messages from a given PCAP file."""
        if (filePath is None):
            raise TypeError("filePath cannot be None")
        if (nbPackets < 0):
            raise ValueError(
                "A positive (or null) value is required for the number of packets to read."
            )

        # Check file can be opened (and read)
        try:
            fp = open(filePath, 'r')
            fp.close()
        except IOError as e:
            if e.errno == errno.EACCES:
                raise IOError(
                    "Error while trying to open the file {0}, more permissions are required to read it."
                ).format(filePath)
            else:
                raise e

        # Check (and configure) the bpf filter
        packetReader = pcapy.open_offline(filePath)
        try:
            packetReader.setfilter(bpfFilter)
        except:
            raise ValueError(
                "The provided BPF filter is not valid (it should follow the BPF format)"
            )

        # Check the datalink
        self.datalink = packetReader.datalink()
        if self.datalink not in list(PCAPImporter.SUPPORTED_DATALINKS.keys()):
            self._logger.debug("Unkown datalinks")

        if self.importLayer > 1 and self.datalink != pcapy.DLT_EN10MB and self.datalink != pcapy.DLT_LINUX_SLL \
                and self.datalink != pcapy.DLT_RAW and self.datalink != PCAPImporter.PROTOCOL201:
            self._logger.debug('Datalink: ' + str(self.datalink))
            errorMessage = _("This pcap cannot be imported since the " +
                             "layer 2 is not supported ({0})").format(
                                 str(self.datalink))
            raise NetzobImportException("PCAP", errorMessage,
                                        self.INVALID_LAYER2)
        else:
            packetReader.loop(nbPackets, self.__packetHandler)

    def __packetHandler(self, header, payload):
        """Internal callback executed on each packet when parsing the pcap"""
        (secs, usecs) = header.getts()
        epoch = secs + (usecs / 1000000.0)
        self._logger.debug('ImportLayer = '+ str(self.importLayer))
        if self.importLayer == 1:
            if len(payload) == 0:
                return
            # Build the RawMessage
            rawMessage = RawMessage(payload, epoch, source=None, destination=None)

            self.messages.add(rawMessage)

        elif self.importLayer == 2:
            try:
                (l2Proto, l2SrcAddr, l2DstAddr, l2Payload,
                 etherType) = self.__decodeLayer2(header, payload)
            except NetzobImportException as e:
                self._logger.warn(
                    "An error occured while decoding layer2 of a packet: {0}".
                    format(e))
                return
            if len(l2Payload) == 0:
                return

            # Build the L2NetworkMessage
            l2Message = L2NetworkMessage(l2Payload, epoch, l2Proto, l2SrcAddr,
                                         l2DstAddr)

            self.messages.add(l2Message)

        elif self.importLayer == 3:
            try:
                (l2Proto, l2SrcAddr, l2DstAddr, l2Payload,
                 etherType) = self.__decodeLayer2(header, payload)
                (l3Proto, l3SrcAddr, l3DstAddr, l3Payload,
                 ipProtocolNum) = self.__decodeLayer3(etherType, l2Payload)
            except NetzobImportException as e:
                self._logger.warn(
                    "An error occured while decoding layer2 and layer3 of a packet: {0}".
                    format(e))
                return

            if len(l3Payload) == 0:
                return

            # Build the L3NetworkMessage
            l3Message = L3NetworkMessage(l3Payload, epoch, l2Proto, l2SrcAddr,
                                         l2DstAddr, l3Proto, l3SrcAddr,
                                         l3DstAddr)
            self.messages.add(l3Message)

        elif self.importLayer == 4:
            try:
                (l2Proto, l2SrcAddr, l2DstAddr, l2Payload,
                 etherType) = self.__decodeLayer2(header, payload)
                (l3Proto, l3SrcAddr, l3DstAddr, l3Payload,
                 ipProtocolNum) = self.__decodeLayer3(etherType, l2Payload)
                (l4Proto, l4SrcPort, l4DstPort,
                 l4Payload) = self.__decodeLayer4(ipProtocolNum, l3Payload)
            except NetzobImportException as e:
                self._logger.warn(
                    "An error occured while decoding layer2, layer3 or layer4 of a packet: {0}".
                    format(e))
                return
            if len(l4Payload) == 0:
                return

            # Build the L4NetworkMessage
            l4Message = L4NetworkMessage(
                l4Payload, epoch, l2Proto, l2SrcAddr, l2DstAddr, l3Proto,
                l3SrcAddr, l3DstAddr, l4Proto, l4SrcPort, l4DstPort)

            self.messages.add(l4Message)

        else:
            try:
                (l2Proto, l2SrcAddr, l2DstAddr, l2Payload,
                 etherType) = self.__decodeLayer2(header, payload)
                (l3Proto, l3SrcAddr, l3DstAddr, l3Payload,
                 ipProtocolNum) = self.__decodeLayer3(etherType, l2Payload)
                (l4Proto, l4SrcPort, l4DstPort,
                 l4Payload) = self.__decodeLayer4(ipProtocolNum, l3Payload)
            except NetzobImportException as e:
                self._logger.warn(
                    "An error occured while decoding layer2, layer3, layer4 or layer5 of a packet: {0}".
                    format(e))
                return
            if len(l4Payload) == 0:
                return

            l5Message = L4NetworkMessage(
                l4Payload, epoch, l2Proto, l2SrcAddr, l2DstAddr, l3Proto,
                l3SrcAddr, l3DstAddr, l4Proto, l4SrcPort, l4DstPort)
            
            self.messages.add(l5Message)

    def __decodeLayer2(self, header, payload):
        """Internal method that parses the specified header and extracts
        layer2 related proprieties."""

        def formatMacAddress(arrayMac):
            return ":".join("{0:0>2}".format(hex(b)[2:])
                            for b in arrayMac.tolist())

        if self.datalink == pcapy.DLT_EN10MB:
            l2Decoder = Decoders.EthDecoder()
            l2Proto = "Ethernet"
            layer2 = l2Decoder.decode(payload)
            l2SrcAddr = formatMacAddress(layer2.get_ether_shost())
            l2DstAddr = formatMacAddress(layer2.get_ether_dhost())
            l2Payload = payload[layer2.get_header_size():]
            etherType = layer2.get_ether_type()
        elif self.datalink == pcapy.DLT_LINUX_SLL:
            l2Decoder = Decoders.LinuxSLLDecoder()
            l2Proto = "Linux SLL"
            layer2 = l2Decoder.decode(payload)
            l2SrcAddr = layer2.get_addr()
            l2DstAddr = None
            l2Payload = payload[layer2.get_header_size():]
            etherType = layer2.get_ether_type()
        elif self.datalink == PCAPImporter.PROTOCOL201:
            l2Proto = "Protocol 201"
            hdr = payload.encode('hex')[0:8]
            if hdr[6:] == "01":
                l2SrcAddr = "Received"
            else:
                l2SrcAddr = "Sent"
            l2DstAddr = None
            l2Payload = payload[8:]
            etherType = payload[4:6]
        elif self.datalink == pcapy.DLT_RAW:
            l2Proto = None
            l2SrcAddr = None
            l2DstAddr = None
            l2Payload = payload
            etherType = 0x0800

        return (l2Proto, l2SrcAddr, l2DstAddr, l2Payload, etherType)

    def __decodeLayer3(self, etherType, l2Payload):
        """Internal method that parses the specified header and extracts
        layer3 related proprieties."""

        if etherType == Packets.IP.ethertype:
            l3Proto = "IP"
            l3Decoder = Decoders.IPDecoder()
            layer3 = l3Decoder.decode(l2Payload)
            paddingSize = len(l2Payload) - layer3.get_ip_len()

            l3SrcAddr = layer3.get_ip_src()
            l3DstAddr = layer3.get_ip_dst()
            l3Payload = l2Payload[layer3.get_header_size():]
            if paddingSize > 0 and len(l3Payload) > paddingSize:
                l3Payload = l3Payload[:len(l3Payload) - paddingSize]
            ipProtocolNum = layer3.get_ip_p()
            return (l3Proto, l3SrcAddr, l3DstAddr, l3Payload, ipProtocolNum)
        if etherType == Packets.ARP.ethertype:
            l3Proto = "ARP"
            l3Decoder = Decoders.ARPDecoder()
            layer3 = l3Decoder.decode(l2Payload)

            l3SrcAddr = layer3.get_ar_spa()
            l3DstAddr = layer3.get_ar_tpa()
            l3Payload = l2Payload[:layer3.get_header_size()]
            return (l3Proto, l3SrcAddr, l3DstAddr, l3Payload, None)
        else:
            warnMessage = _("Cannot import one of the provided packets since "
                            + "its layer 3 is unsupported (Only IP is " +
                            "currently supported, packet ethernet " +
                            "type = {} -- {})").format(etherType, etherType.to_bytes(length=2, byteorder='big'))
            self._logger.warn(warnMessage)
            raise NetzobImportException("PCAP", warnMessage,
                                        self.INVALID_LAYER3)

    def __decodeLayer4(self, ipProtocolNum, l3Payload):
        """Internal method that parses the specified header and extracts
        layer4 related proprieties."""

        if ipProtocolNum == Packets.UDP.protocol:
            l4Proto = "UDP"
            l4Decoder = Decoders.UDPDecoder()
            layer4 = l4Decoder.decode(l3Payload)
            l4SrcPort = layer4.get_uh_sport()
            l4DstPort = layer4.get_uh_dport()
            l4Payload = layer4.get_data_as_string()
            return (l4Proto, l4SrcPort, l4DstPort, l4Payload)
        elif ipProtocolNum == Packets.TCP.protocol:
            l4Proto = "TCP"
            l4Decoder = Decoders.TCPDecoder()
            layer4 = l4Decoder.decode(l3Payload)
            l4SrcPort = layer4.get_th_sport()
            l4DstPort = layer4.get_th_dport()
            l4Payload = layer4.get_data_as_string()
            return (l4Proto, l4SrcPort, l4DstPort, l4Payload)
        else:
            warnMessage = _("Cannot import one of the provided packets since "
                            + "its layer 4 is unsupported (Only UDP and TCP " +
                            "are currently supported, packet IP protocol " +
                            "number = {0})").format(ipProtocolNum)
            self._logger.warn(warnMessage)
            raise NetzobImportException("PCAP", warnMessage,
                                        self.INVALID_LAYER4)

    @typeCheck(list, str, int, int, bool)
    def readMessages(self,
                     filePathList,
                     bpfFilter="",
                     importLayer=5,
                     nbPackets=0,
                     mergePacketsInFlow=False,
                    ):
        """Read all messages from a list of PCAP files. A BPF filter
        can be set to limit the captured packets. The layer of import
        can also be specified:
          - When layer={1, 2}, it means we want to capture a raw layer (such as Ethernet).
          - If layer=3, we capture at the network level (such as IP).
          - If layer=4, we capture at the transport layer (such as TCP or UDP).
          - If layer=5, we capture at the applicative layer (such as the TCP or UDP payload).
         Finally, the number of packets to capture can be specified.

        :param filePathList: the messages to cluster.
        :type filePathList: a list of :class:`str`
        :param bpfFilter: a string representing a BPF filter.
        :type bpfFilter: :class:`str`
        :param importLayer: an integer representing the protocol layer to start importing.
        :type importLayer: :class:`int`
        :param nbPackets: the number of packets to import
        :type nbPackets: :class:`int`
        :param mergePacketsInFlow: if True, consecutive packets with same source and destination ar merged (i.e. to mimic a flow) 
        :type mergePacketsInFlow: :class:`bool`
        :return: a list of captured messages
        :rtype: a list of :class:`AbstractMessage <netzob.Model.Vocabulary.Messages.AbstractMessage>`
        """

        # Verify the existence of input files
        errorMessageList = []
        for filePath in filePathList:
            try:
                fp = open(filePath)
                fp.close()
            except IOError as e:
                errorMessage = _("Error while trying to open the " +
                                 "file {0}.").format(filePath)
                if e.errno == errno.EACCES:
                    errorMessage = _("Error while trying to open the file " +
                                     "{0}, more permissions are required for "
                                     + "reading it.").format(filePath)
                errorMessageList.append(errorMessage)
                self._logger.warn(errorMessage)

        if errorMessageList != []:
            raise NetzobImportException("PCAP", "\n".join(errorMessageList))

        # Verify the expected import layer
        availableLayers = [1, 2, 3, 4, 5]
        if not importLayer in availableLayers:
            raise Exception(
                "Only layers level {0} are available.".format(availableLayers))
        self.importLayer = importLayer

        # Call the method that does the import job for each PCAP file
        self.messages = SortedTypedList(AbstractMessage)
        for filePath in filePathList:
            self.__readMessagesFromFile(filePath, bpfFilter, nbPackets)
        
        # if requested, we merge consecutive messages that share same source and destination
        if mergePacketsInFlow:
            mergedMessages = SortedTypedList(AbstractMessage)
            previousMessage = None
            for message in self.messages.values():
                if previousMessage is not None and message.source == previousMessage.source and message.destination == previousMessage.destination:
                    previousMessage.data += message.data
                else:
                    mergedMessages.add(message)
                    previousMessage = message
            self.messages = mergedMessages
            
        return self.messages

    @staticmethod
    @typeCheck(list, str, int, int, bool)
    def readFiles(filePathList, bpfFilter="", importLayer=5, nbPackets=0, mergePacketsInFlow=False):
        """Read all messages from a list of PCAP files. A BPF filter
        can be set to limit the captured packets. The layer of import
        can also be specified:
          - When layer={1, 2}, it means we want to capture a raw layer (such as Ethernet).
          - If layer=3, we capture at the network level (such as IP).
          - If layer=4, we capture at the transport layer (such as TCP or UDP).
          - If layer=5, we capture at the applicative layer (such as the TCP or UDP payload)
         The number of packets to capture can be specified.

        :param filePathList: a list of pcap files to read
        :type filePathList: a list of :class:`str`
        :param bpfFilter: a string representing a BPF filter.
        :type bpfFilter: :class:`str`
        :param importLayer: an integer representing the protocol layer to start importing.
        :type importLayer: :class:`int`
        :param nbPackets: the number of packets to import
        :type nbPackets: :class:`int`
        :param mergePacketsInFlow: if True, consecutive packets with same source and destination ar merged (i.e. to mimic a flow) 
        :type mergePacketsInFlow: :class:`bool`        
        :return: a list of captured messages
        :rtype: a list of :class:`AbstractMessage <netzob.Model.Vocabulary.Messages.AbstractMessage>`
        """

        importer = PCAPImporter()
        return importer.readMessages(filePathList,bpfFilter, importLayer, nbPackets, mergePacketsInFlow)

    @staticmethod
    @typeCheck(str, str, int, int, bool)
    def readFile(filePath, bpfFilter="", importLayer=5, nbPackets=0, mergePacketsInFlow=False):
        """Read all messages from the specified PCAP file. A BPF filter
        can be set to limit the captured packets. The layer of import
        can also be specified:
          - When layer={1, 2}, it means we want to capture a raw layer (such as Ethernet).
          - If layer=3, we capture at the network level (such as IP).
          - If layer=4, we capture at the transport layer (such as TCP or UDP).
          - If layer=5, we capture at the applicative layer (such as the TCP or UDP payload) and merge consecutive messages with same source and destination.
         Finally, the number of packets to capture can be specified.

        :param filePath: the pcap path
        :type filePath: :class:`str`
        :param bpfFilter: a string representing a BPF filter.
        :type bpfFilter: :class:`str`
        :param importLayer: an integer representing the protocol layer to start importing.
        :type importLayer: :class:`int`
        :param nbPackets: the number of packets to import
        :type nbPackets: :class:`int`
        :param mergePacketsInFlow: if True, consecutive packets with same source and destination ar merged (i.e. to mimic a flow) 
        :type mergePacketsInFlow: :class:`bool`
        :return: a list of captured messages
        :rtype: a list of :class:`AbstractMessage <netzob.Model.Vocabulary.Messages.AbstractMessage>`
        """

        importer = PCAPImporter()
        return importer.readFiles([filePath], bpfFilter, importLayer,
                                  nbPackets, mergePacketsInFlow)

    @staticmethod
    @typeCheck(L2NetworkMessage)
    def getMessageDetails(message):
        """Decode a raw network message and print the content of each
        encapsulated layer.

        :param filePathList: the messages to cluster.
        :type filePathList: a list of :class:`str`
        :param bpfFilter: a string representing a BPF filter.
        :type bpfFilter: :class:`str`
        :param importLayer: an integer representing the protocol layer to start importing.
        :type importLayer: :class:`int`
        """

        decoder = Decoders.EthDecoder()
        return decoder.decode(message.data.convert(Raw))<|MERGE_RESOLUTION|>--- conflicted
+++ resolved
@@ -36,20 +36,8 @@
 #+---------------------------------------------------------------------------+
 import pcapy
 
-<<<<<<< HEAD
-import impacket.ImpactDecoder as Decoders
-import impacket.ImpactPacket as Packets
-=======
-## FIXME: Temporary deactivate this module as it is not currently supported in Python3
-# import impacket.ImpactDecoder as Decoders
-# import impacket.ImpactPacket as Packets
-## Instead, import local adapted files
-#from netzob.Import.PCAPImporter import ImpactPacket as Packets
-#from netzob.Import.PCAPImporter import ImpactDecoder as Decoders
-
 from impacket import ImpactPacket as Packets
 from impacket import ImpactDecoder as Decoders
->>>>>>> d651e484
 
 #+---------------------------------------------------------------------------+
 #| Local application imports
@@ -69,13 +57,9 @@
 @NetzobLogger
 class PCAPImporter(object):
     r"""PCAP importer to read pcaps and extract messages out of them.
-<<<<<<< HEAD
-    We recommend to use static methods such as
-=======
 
     We recommend using static methods such as
 
->>>>>>> d651e484
     - PCAPImporter.readFiles(...)
     - PCAPimporter.readFile(...)
 
@@ -102,46 +86,21 @@
     b'RESdecrypt#\x00\x00\x00\x00\x06\x00\x00\x00abcdef'
     b'CMDbye#\x00\x00\x00\x00'
     b'RESbye#\x00\x00\x00\x00\x00\x00\x00\x00'
-<<<<<<< HEAD
-
-    PCAP Files with unsupported Layers on OSI Layer 2 can be imported as RawMessages if the importLayer is 1
-    >>> messages = PCAPImporter.readFile("./test/resources/pcaps/atm_capture1.pcap", importLayer=1).values()
-    >>> print(repr(messages[0].data[:-25]))
-    b'E\x00\x00T\x17\x82\x00\x00@\x01U\xd3\xc0\xa8F\x01\xc0\xa8F\x02\x08\x00\xfa`Of\x00\x009\xd9\x121\x00\x08w#\x08\t\n\x0b\x0c\r\x0e\x0f\x10\x11\x12\x13\x14\x15\x16\x17\x18\x19\x1a\x1b\x1c\x1d\x1e'
-
-    Raw frame (whole frame is "payload"):
-    >>> messages = PCAPImporter.readFile("./test/resources/pcaps/test_import_udp.pcap", importLayer=1).values()
-    >>> print(repr(messages[0].data))
-    b'\x00\x00\x00\x00\x00\x00\x00\x00\x00\x00\x00\x00\x08\x00E\x00\x003\xdc\x11@\x00@\x11`\xa6\x7f\x00\x00\x01\x7f\x00\x00\x01\xe1\xe7\x10\x92\x00\x1f\xfe2CMDidentify#\x07\x00\x00\x00Roberto'
-=======
->>>>>>> d651e484
 
     Layer 2, e. g. parse Ethernet frame (IP packet is payload)
     >>> messages = PCAPImporter.readFile("./test/resources/pcaps/test_import_udp.pcap", importLayer=2).values()
     >>> print(repr(messages[0].data))
-<<<<<<< HEAD
-    b'E\x00\x003\xdc\x11@\x00@\x11`\xa6\x7f\x00\x00\x01\x7f\x00\x00\x01\xe1\xe7\x10\x92\x00\x1f\xfe2CMDidentify#\x07\x00\x00\x00Roberto'
-=======
     b'\x00\x00\x00\x00\x00\x00\x00\x00\x00\x00\x00\x00\x08\x00E\x00\x003\xdc\x11@\x00@\x11`\xa6\x7f\x00\x00\x01\x7f\x00\x00\x01\xe1\xe7\x10\x92\x00\x1f\xfe2CMDidentify#\x07\x00\x00\x00Roberto'
->>>>>>> d651e484
 
     Layer 3, e. g. parse IP packet (UDP datagram is payload)
     >>> messages = PCAPImporter.readFile("./test/resources/pcaps/test_import_udp.pcap", importLayer=3).values()
     >>> print(repr(messages[0].data))
-<<<<<<< HEAD
-    b'\xe1\xe7\x10\x92\x00\x1f\xfe2CMDidentify#\x07\x00\x00\x00Roberto'
-=======
     b'E\x00\x003\xdc\x11@\x00@\x11`\xa6\x7f\x00\x00\x01\x7f\x00\x00\x01\xe1\xe7\x10\x92\x00\x1f\xfe2CMDidentify#\x07\x00\x00\x00Roberto'
->>>>>>> d651e484
 
     Layer 4, e. g. parse UDP packet (application protocol is payload)
     >>> messages = PCAPImporter.readFile("./test/resources/pcaps/test_import_udp.pcap", importLayer=4).values()
     >>> print(repr(messages[0].data))
-<<<<<<< HEAD
-    b'CMDidentify#\x07\x00\x00\x00Roberto'
-=======
     b'\xe1\xe7\x10\x92\x00\x1f\xfe2CMDidentify#\x07\x00\x00\x00Roberto'
->>>>>>> d651e484
 
     Layer > 4, does decode like layer=4
     >>> messages = PCAPImporter.readFile("./test/resources/pcaps/test_import_udp.pcap", importLayer=5).values()
