--- conflicted
+++ resolved
@@ -223,11 +223,9 @@
         CloseChannelTransition.__module__,
         AbstractionLayer.__module__,
         Automata.__module__,
-<<<<<<< HEAD
         ProcessWrapper,
         NetworkProcessWrapper,
         
-=======
         OneStateAutomataFactory.__module__,
         ChainedStatesAutomataFactory.__module__,
         PTAAutomataFactory.__module__,
@@ -254,7 +252,6 @@
         IPv4Mutator.__module__,
         TimestampMutator.__module__,
 
->>>>>>> d651e484
         # Modules related to the protocol simulation
         # ------------------------------------------
         Actor.__module__,
@@ -275,13 +272,8 @@
 
         # Other
         # -----
-<<<<<<< HEAD
-        # # JSONSerializator.__module__,
-        # # TCPServer.__module__,
-=======
         # JSONSerializator.__module__,
         # TCPServer.__module__,
->>>>>>> d651e484
 
     ]
 
