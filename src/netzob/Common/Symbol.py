--- conflicted
+++ resolved
@@ -1187,12 +1187,9 @@
     def getPattern(self):
         return self.pattern
     
-<<<<<<< HEAD
-=======
     def getPatternString(self):
         return str(self.pattern[0])+";"+str([str(i) for i in self.pattern[1]])
     
->>>>>>> 8cdae225
     def getMinEqu(self):
         return self.minEqu
     #+----------------------------------------------
