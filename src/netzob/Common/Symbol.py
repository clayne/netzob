# -*- coding: utf-8 -*-

#+---------------------------------------------------------------------------+
#|          01001110 01100101 01110100 01111010 01101111 01100010            |
#|                                                                           |
#|               Netzob : Inferring communication protocols                  |
#+---------------------------------------------------------------------------+
#| Copyright (C) 2011 Georges Bossert and Frédéric Guihéry                   |
#| This program is free software: you can redistribute it and/or modify      |
#| it under the terms of the GNU General Public License as published by      |
#| the Free Software Foundation, either version 3 of the License, or         |
#| (at your option) any later version.                                       |
#|                                                                           |
#| This program is distributed in the hope that it will be useful,           |
#| but WITHOUT ANY WARRANTY; without even the implied warranty of            |
#| MERCHANTABILITY or FITNESS FOR A PARTICULAR PURPOSE. See the              |
#| GNU General Public License for more details.                              |
#|                                                                           |
#| You should have received a copy of the GNU General Public License         |
#| along with this program. If not, see <http://www.gnu.org/licenses/>.      |
#+---------------------------------------------------------------------------+
#| @url      : http://www.netzob.org                                         |
#| @contact  : contact@netzob.org                                            |
#| @sponsors : Amossys, http://www.amossys.fr                                |
#|             Supélec, http://www.rennes.supelec.fr/ren/rd/cidre/           |
#+---------------------------------------------------------------------------+

#+---------------------------------------------------------------------------+
#| Standard library imports                                                  |
#+---------------------------------------------------------------------------+
from gettext import gettext as _
from lxml import etree
from lxml.etree import ElementTree
from operator import attrgetter
import glib
import logging
import re
import struct

#+---------------------------------------------------------------------------+
#| Related third party imports                                               |
#+---------------------------------------------------------------------------+
from gi.repository import Gtk
#import pyasn1.codec.der.decoder
#from pyasn1.error import PyAsn1Error
#from pyasn1.error import SubstrateUnderrunError

#+---------------------------------------------------------------------------+
#| Local application imports                                                 |
#+---------------------------------------------------------------------------+
from netzob.Common.Field import Field
from netzob.Common.MMSTD.Dictionary.Variables.AggregateVariable import \
    AggregateVariable
from netzob.Common.MMSTD.Symbols.AbstractSymbol import AbstractSymbol
from netzob.Common.NetzobException import NetzobException
from netzob.Common.ProjectConfiguration import ProjectConfiguration
from netzob.Common.Type.Endianess import Endianess
from netzob.Common.Type.Format import Format
from netzob.Common.Type.Sign import Sign
<<<<<<< HEAD
from netzob.Common.Type.Endianess import Endianess
from netzob.Common.NetzobException import NetzobException
from netzob.Common.MMSTD.Dictionary.Variables.AggregateVariable import AggregateVariable
from netzob.Common.MMSTD.Symbols.AbstractSymbol import AbstractSymbol
from netzob.Common.Property import Property

=======
from netzob.Common.Type.TypeConvertor import TypeConvertor
from netzob.Common.Type.TypeIdentifier import TypeIdentifier
from netzob.Common.Type.UnitSize import UnitSize
>>>>>>> fd1d3f63

#+---------------------------------------------------------------------------+
#| Namespaces                                                                |
#+---------------------------------------------------------------------------+
NAMESPACE = "http://www.netzob.org/"

# TODO: Note: this is probably useless, as it is already specified in Project.py
PROJECT_NAMESPACE = "http://www.netzob.org/project"
COMMON_NAMESPACE = "http://www.netzob.org/common"


#+---------------------------------------------------------------------------+
#| Symbol:
#|     Class definition of a symbol
#+---------------------------------------------------------------------------+
class Symbol(AbstractSymbol):

    #+-----------------------------------------------------------------------+
    #| Constructor
    #+-----------------------------------------------------------------------+
    def __init__(self, id, name, project, pattern=[], minEqu=0):
        AbstractSymbol.__init__(self, "Symbol")
        self.id = id
        self.name = name
        self.project = project
        self.alignment = ""
        self.score = 0.0
        self.messages = []
        self.fields = []
        self.alignmentType = "regex"
        self.rawDelimiter = ""
        self.project = project
        self.encodingFilters = []
        self.visualizationFilters = []
        self.pattern = pattern
        self.minEqu = minEqu

        # Interpretation attributes
        self.format = Format.HEX
        self.unitSize = UnitSize.NONE
        self.sign = Sign.UNSIGNED
        self.endianess = Endianess.BIG

        self.default = True
        # Clean the symbol
        self.reinitFields()

    def reinitFields(self):
        self.fields = []
        aFormat = self.project.getConfiguration().getVocabularyInferenceParameter(ProjectConfiguration.VOCABULARY_GLOBAL_FORMAT)
        field = Field.createDefaultField(self)  # Only one default field by symbol.
        field.setFormat(aFormat)

    def addVisualizationFilter(self, filter):
        self.visualizationFilters.append(filter)

    def cleanVisualizationFilters(self):
        self.visualizationFilters = []

    def getVisualizationFilters(self):
        return self.visualizationFilters

    def removeVisualizationFilter(self, filter):
        self.visualizationFilters.remove(filter)

    def addEncodingFilter(self, filter):
        self.encodingFilters.append(filter)

    def removeEncodingFilter(self, filter):
        if filter in self.encodingFilters:
            self.encodingFilters.remove(filter)

    def getEncodingFilters(self):
        filters = []
        for field in self.getFields():
            filters.extend(field.getEncodingFilters())
        filters.extend(self.encodingFilters)

    #+----------------------------------------------
    #| forcePartitioning:
    #|  Specify a delimiter for partitioning
    #+----------------------------------------------
    def forcePartitioning(self, aFormat, rawDelimiter):
        self.alignmentType = "delimiter"
        self.rawDelimiter = rawDelimiter
        self.cleanFields()

        minNbSplit = 999999
        maxNbSplit = -1
        for message in self.getMessages():
            tmpStr = message.getStringData().split(rawDelimiter)
            minNbSplit = min(minNbSplit,
                             len(tmpStr))
            maxNbSplit = max(maxNbSplit,
                             len(tmpStr))
        if minNbSplit <= 1:  # If the delimiter does not create splitted fields
            field = Field(_("Name"), 0, "(.{,})", self)
            field.setFormat(aFormat)
            field.setColor("blue")
            return

        # Else, we add (maxNbSplit + maxNbSplit - 1) fields
        iField = -1
        for i in range(maxNbSplit):
            iField += 1
            field = Field(_("Name"), iField, "(.{,})", self)
            field.setFormat(aFormat)
            field.setColor("blue")
            iField += 1
            field = Field("__sep__", iField, self.getRawDelimiter(), self)
            field.setFormat(aFormat)
            field.setColor("black")
        self.popField()

    #+----------------------------------------------
    #| simplePartitioning:
    #|  Do message partitioning according to column variation
    #+----------------------------------------------
    def simplePartitioning(self, unitSize, status_cb=None, idStop_cb=None):
        logging.debug("Compute the simple partitioning on current symbol")
        self.alignmentType = "regex"
        self.rawDelimiter = ""
        # Restore fields to the default situation
        self.cleanFields()
        # Retrieve the biggest message
        maxLen = 0
        for message in self.getMessages():
            curLen = len(message.getStringData())
            if curLen > maxLen:
                maxLen = curLen
        logging.debug("Size of the longest message : {0}".format(maxLen))

        # Try to see if the column is static or variable
        resultString = ""
        resultMask = ""

        # Stop and clean if requested
        if idStop_cb is not None:
            if idStop_cb():
                self.cleanFields()
                return

        step = float(100) / float(maxLen)
        totalPercent = 0
        # Loop until maxLen
        for it in range(maxLen):
            ref = ""
            isDifferent = False

            # Stop and clean if requested
            if it % 10 == 0 and idStop_cb is not None:
                if idStop_cb():
                    self.cleanFields()
                    return

            # Loop through each cells of the column
            for message in self.getMessages():
                try:
                    tmp = message.getStringData()[it]
                    if ref == "":
                        ref = tmp
                    if ref != tmp:
                        isDifferent = True
                        break
                except IndexError:
                    isDifferent = True

            if isDifferent:
                resultString += "-"
                resultMask += "1"
            else:
                resultString += ref
                resultMask += "0"

            totalPercent += step
            if it % 20 == 0 and status_cb is not None:
                status_cb(totalPercent, None)

        # Apply unitSize
        if unitSize != UnitSize.NONE:
            unitSize = UnitSize.getSizeInBits(unitSize)
            nbLetters = unitSize / 4
            tmpResultString = ""
            tmpResultMask = ""
            for i in range(0, len(resultString), nbLetters):

                # Stop and clean if requested
                if idStop_cb is not None:
                    if idStop_cb():
                        self.cleanFields()
                        return

                tmpText = resultString[i:i + nbLetters]
                if tmpText.count("-") >= 1:
                    for j in range(len(tmpText)):
                        tmpResultString += "-"
                        tmpResultMask += "1"
                else:
                    tmpResultString += tmpText
                    for j in range(len(tmpText)):
                        tmpResultMask += "0"
            resultString = tmpResultString
            resultMask = tmpResultMask

        ## Build of the fields
        currentStaticField = ""
        if resultMask[0] == "1":  # The first column is dynamic
            isLastDyn = True
        else:
            currentStaticField += resultString[0]
            isLastDyn = False

        nbElements = 1
        iField = -1
        for it in range(1, len(resultMask)):
            if resultMask[it] == "1":  # The current column is dynamic
                if isLastDyn:
                    nbElements += 1
                else:
                    # We change the field
                    iField += 1
                    field = Field(_("Name"), iField, currentStaticField, self)
                    field.setColor("black")
                    # We start a new field
                    currentStaticField = ""
                    nbElements = 1
                isLastDyn = True
            else:  # The current column is static
                if isLastDyn:  # We change the field
                    iField += 1
                    field = Field(_("Name"), iField, "(.{," + str(nbElements) + "})", self)
                    field.setColor("blue")
                    # We start a new field
                    currentStaticField = resultString[it]
                    nbElements = 1
                else:
                    currentStaticField += resultString[it]
                    nbElements += 1
                isLastDyn = False

        # Stop and clean if requested
        if idStop_cb is not None:
            if idStop_cb():
                self.cleanFields()
                return

        # We add the last field
        iField += 1
        if resultMask[-1] == "1":  # If the last column is dynamic
            field = Field(_("Name"), iField, "(.{," + str(nbElements) + "})", self)
            field.setColor("blue")
        else:
            field = Field(_("Name"), iField, currentStaticField, self)
            field.setColor("black")

    #+----------------------------------------------
    #| computeFieldsLimits:
    #|
    #+----------------------------------------------
    def computeFieldsLimits(self):
        for field in self.getFields():
            tmpRegex = field.getRegex()
            if field.isStatic():
                continue
            elif field.isRegexOnlyDynamic():
                cells = self.getCellsByField(field)
                if len(cells) != len(self.getMessages()):
                    # There exists empty cells
                    continue
                min = 999999
                max = 0
                for cell in cells:
                    if len(cell) > max:
                        max = len(cell)
                    if len(cell) < min:
                        min = len(cell)
                if min == max:
                    field.setRegex("(.{" + str(min) + "})")
                else:
                    field.setRegex("(.{" + str(min) + "," + str(max) + "})")
            else:
                # TODO: handle complex regex
                continue

    #+----------------------------------------------
    #| getMessageByID:
    #|  Return the message which ID is provided
    #+----------------------------------------------
    def getMessageByID(self, messageID):
        for message in self.messages:
            if str(message.getID()) == str(messageID):
                return message

        return None

    #+----------------------------------------------
    #| getFieldByIndex:
    #|  Return the field with specified index
    #+----------------------------------------------
    def getFieldByIndex(self, index):
        field = None
        try:
            field = self.fields[index]
        finally:
            return field

    #+----------------------------------------------
    #| getCellsByField:
    #|  Return all the messages parts which are in
    #|  the specified field
    #+----------------------------------------------
    def getCellsByField(self, field):
        # First we verify the field exists in the symbol
        if not field in self.fields:
            logging.warn(_("The computing field is not part of the current symbol"))
            return []

        res = []
        for message in self.getMessages():
            messageTable = message.applyAlignment()
            messageElt = messageTable[field.getIndex()]
            res.append(messageElt)
#            if len(messageElt) > 0:
#                res.append(messageElt)
#            else:
#                res.append(None)
        return res

    #+----------------------------------------------
    #| getUniqValuesByField:
    #|  Return all the uniq cells of a field
    #+----------------------------------------------
    def getUniqValuesByField(self, field):
        # First we verify the field exists in the symbol
        if not field in self.fields:
            logging.warn("The computing field is not part of the current symbol")
            return []

        res = []
        logging.debug(_("Symbol {0}, Field {1}, Messages {2}").format(self.getName(), field.getName(), str(self.getMessages())))
        for message in self.getMessages():
            logging.debug("Message data: " + str(message.getData()))
            messageTable = message.applyAlignment()
            logging.debug("Message table: " + str(messageTable) + " index " + str(field.getIndex()))
            messageElt = messageTable[field.getIndex()]
            if len(messageElt) > 0 and not messageElt in res:
                res.append(messageElt)
        return res

    #+----------------------------------------------
    #| concatFields:
    #|  Concatenate fields from index startField to endField
    #+----------------------------------------------
    def concatFields(self, startField, endField):
        for i_concatleft in range(endField - startField):
            if not self.concatCloseFields(startField):
                break
            else:
                for i_concatleft in range(startField - endField):
                    if not self.concatCloseFields(endField):
                        break

    #+----------------------------------------------
    #| concatCloseFields:
    #|  Concatenate two fields starting from index iField
    #+----------------------------------------------
    def concatCloseFields(self, iField):
        field1 = None
        field2 = None
        if iField == len(self.fields) - 1:
            return 0

        for field in self.fields:
            if field.getIndex() == iField:
                field1 = field
            elif field.getIndex() == iField + 1:
                field2 = field

        if field1 is None or field2 is None:
            return 0

        # Build the merged regex
        newRegex = ""
        if field1.getRegex() == "":
            newRegex = field2.getRegex()
        if field2.getRegex() == "":
            newRegex = field1.getRegex()

        if field1.getRegex()[0] == "(" and field2.getRegex()[0] != "(":  # Dyn + Static fields
            newRegex = field1.getRegex()[:-1] + field2.getRegex() + ")"

        if field1.getRegex()[0] != "(" and field2.getRegex()[0] == "(":  # Static + Dyn fields
            newRegex = "(" + field1.getRegex() + field2.getRegex()[1:]

        if field1.getRegex()[0] == "(" and field2.getRegex()[0] == "(":  # Dyn + Dyn fields
            newRegex = field1.getRegex()[:-1] + field2.getRegex()[1:]

        if field1.getRegex()[0] != "(" and field2.getRegex()[0] != "(":  # Static + Static fields (should not happen...)
            newRegex = field1.getRegex() + field2.getRegex()

        # Default representation is BINARY
        new_name = field1.getName() + "+" + field2.getName()
        # Creation of the new Field
        newField = Field(new_name, field1.getIndex(), newRegex, self)

        self.fields.remove(field1)
        self.fields.remove(field2)

        # Update the index of the fields placed after it
        for field in self.fields:
            if field.getIndex() > newField.getIndex():
                field.setIndex(field.getIndex() - 1)
        self.fields.append(newField)
        # sort fields by their index
        self.fields = sorted(self.fields, key=attrgetter('index'), reverse=False)
        return 1

    #+----------------------------------------------
    #| splitField:
    #|  Split a field in two fields
    #|  return False if the split does not occure, else True
    #+----------------------------------------------
    def splitField(self, field, split_position, split_align):
        if split_position == 0:
            return False

        # Find the static/dynamic cols
        cells = self.getCellsByField(field)
        ref1 = cells[0][:split_position]
        ref2 = cells[0][split_position:]
        isStatic1 = True
        isStatic2 = True
        lenDyn1 = len(cells[0][:split_position])
        lenDyn2 = len(cells[0][split_position:])
        for m in cells[1:]:
            if m[:split_position] != ref1:
                isStatic1 = False
                if len(m[:split_position]) > lenDyn1:
                    lenDyn1 = len(m[:split_position])
            if m[split_position:] != ref2:
                isStatic2 = False
                if len(m[split_position:]) > lenDyn2:
                    lenDyn2 = len(m[split_position:])

        # Build the new sub-regex
        if isStatic1:
            regex1 = ref1
        else:
            if split_align == "left":
                # The size is fixed
                regex1 = "(.{" + str(lenDyn1) + "})"
            else:
                regex1 = "(.{," + str(lenDyn1) + "})"
        if isStatic2:
            regex2 = ref2
        else:
            if split_align == "right":
                # The size is fixed
                regex2 = "(.{" + str(lenDyn2) + "})"
            else:
                regex2 = "(.{," + str(lenDyn2) + "})"

        if regex1 == "":
            return False
        if regex2 == "":
            return False

        new_format = field.getFormat()
        new_encapsulationLevel = field.getEncapsulationLevel()

        # We Build the two new fields
<<<<<<< HEAD
        field1 = Field(field.getName() + "-1", field.getIndex(), regex1)
=======
        field1 = Field("(1/2)" + field.getName(), field.getIndex(), regex1, self)
>>>>>>> fd1d3f63
        field1.setEncapsulationLevel(new_encapsulationLevel)
        field1.setFormat(new_format)
        field1.setColor(field.getColor())
        if field.getDescription() is not None and len(field.getDescription()) > 0:
<<<<<<< HEAD
            field1.setDescription(field.getDescription() + "-1")
        field2 = Field(field.getName() + "-2", field.getIndex() + 1, regex2)
=======
            field1.setDescription("(1/2) " + field.getDescription())
        field2 = Field("(2/2) " + field.getName(), field.getIndex() + 1, regex2, self)
>>>>>>> fd1d3f63
        field2.setEncapsulationLevel(new_encapsulationLevel)
        field2.setFormat(new_format)
        field2.setColor(field.getColor())
        if field.getDescription() is not None and len(field.getDescription()) > 0:
            field2.setDescription(field.getDescription() + "-2")

        # Remove the truncated one
        self.fields.remove(field)

        # Modify index to adapt
        for field in self.getFields():
            if field.getIndex() > field1.getIndex():
                field.setIndex(field.getIndex() + 1)

        self.fields.append(field1)
        self.fields.append(field2)
        # sort fields by their index
        self.fields = sorted(self.fields, key=attrgetter('index'), reverse=False)
        return True

    #+-----------------------------------------------------------------------+
    #| getPossibleTypesForAField:
    #|     Retrieve all the possible types for a field
    #+-----------------------------------------------------------------------+
    def getPossibleTypesForAField(self, field):
        # first we verify the field exists in the symbol
        if not field in self.fields:
            logging.warn("The computing field is not part of the current symbol")
            return []

        # Retrieve all the part of the messages which are in the given field
        cells = self.getUniqValuesByField(field)
        typeIdentifier = TypeIdentifier()
        return typeIdentifier.getTypes(cells)

    #+-----------------------------------------------------------------------+
    #| getStyledPossibleTypesForAField:
    #|     Retrieve all the possibles types for a field and we colorize
    #|     the selected one we an HTML RED SPAN
    #+-----------------------------------------------------------------------+
    def getStyledPossibleTypesForAField(self, field):
        tmpTypes = self.getPossibleTypesForAField(field)
        for i in range(len(tmpTypes)):
            if tmpTypes[i] == field.getFormat():
                tmpTypes[i] = "<span foreground=\"red\">" + field.getFormat() + "</span>"
        return ", ".join(tmpTypes)

#    #+----------------------------------------------
#    #| dataCarving:
#    #|  try to find semantic elements in each field
#    #+----------------------------------------------
#    def dataCarving(self):
#        if len(self.fields) == 0:
#            return None
#
#        vbox = Gtk.VBox(False, spacing=5)
#        vbox.show()
#        hbox = Gtk.HPaned()
#        hbox.show()
#        # Treeview containing potential data carving results  ## ListStore format:
#        # int: iField
#        # str: data type (url, ip, email, etc.)
#        store = Gtk.ListStore(int, str)
#        treeviewRes = Gtk.TreeView(store)
#        cell = Gtk.CellRendererText()
#        column = Gtk.TreeViewColumn('Column')
#        column.pack_start(cell, True)
#        column.add_attribute(cell, "text", 0)
#        treeviewRes.append_column(column)
#        column = Gtk.TreeViewColumn('Data type found')
#        column.pack_start(cell, True)
#        column.add_attribute(cell, "text", 1)
#        treeviewRes.append_column(column)
#        treeviewRes.set_size_request(200, 300)
#        treeviewRes.show()
#        scroll = Gtk.ScrolledWindow()
#        scroll.set_policy(Gtk.PolicyType.AUTOMATIC, Gtk.PolicyType.AUTOMATIC)
#        scroll.show()
#        scroll.add(treeviewRes)
#        hbox.add(scroll)
#
#        ## Algo : for each column, and then for each cell, try to carve data
#        typer = TypeIdentifier()
#
#        ## TODO: put this things in a dedicated class
#        infoCarvers = {
#            'url': re.compile("((http:\/\/|https:\/\/)?(www\.)?(([a-z0-9\-]){2,}\.){1,4}([a-z]){2,6}(\/([a-z\-_\/\.0-9#:?+%=&;,])*)?)"),
#            'email': re.compile("[a-z0-9._%+-]+@[a-z0-9.-]+\.[a-z]{2,4}"),
#            'ip': re.compile("(((?:25[0-5]|2[0-4][0-9]|[01]?[0-9][0-9]?)\.){3}(?:25[0-5]|2[0-4][0-9]|[01]?[0-9][0-9]?))")
#            }
#
#        for field in self.getFields():
#            for (carver, regex) in infoCarvers.items():
#                matchElts = 0
#                for cell in self.getCellsByField(field):
#                    for match in regex.finditer(TypeConvertor.netzobRawToString(cell)):
#                        matchElts += 1
#                if matchElts > 0:
#                    store.append([field.getIndex(), carver])
#
#        # Preview of matching fields in a treeview  ## ListStore format:
#        # str: data
#        treeview = Gtk.TreeView(Gtk.ListStore(str))
#        cell = Gtk.CellRendererText()
#        column = Gtk.TreeViewColumn('Data')
#        column.pack_start(cell, True)
#        column.add_attribute(cell, "markup", 0)
#        treeview.append_column(column)
#        treeview.set_size_request(700, 300)
#        treeview.show()
#        scroll = Gtk.ScrolledWindow()
#        scroll.set_policy(Gtk.PolicyType.AUTOMATIC, Gtk.PolicyType.AUTOMATIC)
#        scroll.show()
#        scroll.add(treeview)
#        hbox.add(scroll)
#        vbox.pack_start(hbox, True, True, 0)
#
#        # Apply button
#        but = Gtk.Button(label="Apply data type on column")
#        but.show()
#        self.butDataCarvingHandle = None
#        treeviewRes.connect("cursor-changed", self.dataCarvingResultSelected_cb, treeview, but, infoCarvers)
#        vbox.pack_start(but, False, False, 0)
#
#        return vbox
#        # TODO : use hachoir to retrieve subfiles
#        #    lines = os.popen("/usr/bin/hachoir-subfile " + target).readline()

    #+----------------------------------------------
    #| applyDataType_cb:
    #|  Called when user wants to apply a data type to a field
    #+----------------------------------------------
    def applyDataType_cb(self, button, iField, dataType):
        self.getFieldByIndex(iField).setDescription(dataType)
#
#    #+----------------------------------------------
#    #| dataCarvingResultSelected_cb:
#    #|  Callback when clicking on a data carving result.
#    #|  It shows a preview of the carved data
#    #+----------------------------------------------
#    def dataCarvingResultSelected_cb(self, treeview, treeviewTarget, but, infoCarvers):
#        typer = TypeIdentifier()
#        treeviewTarget.get_model().clear()
#        (model, it) = treeview.get_selection().get_selected()
#        if(it):
#            if(model.iter_is_valid(it)):
#                fieldIndex = model.get_value(it, 0)
#                dataType = model.get_value(it, 1)
#                treeviewTarget.get_column(0).set_title("Field " + str(fieldIndex))
#                if self.butDataCarvingHandle is not None:
#                    but.disconnect(self.butDataCarvingHandle)
#                self.butDataCarvingHandle = but.connect("clicked", self.applyDataType_cb, fieldIndex, dataType)
#                for cell in self.getCellsByField(self.getFieldByIndex(fieldIndex)):
#                    cell = glib.markup_escape_text(TypeConvertor.netzobRawToString(cell))
#                    segments = []
#                    for match in infoCarvers[dataType].finditer(cell):
#                        if match is None:
#                            treeviewTarget.get_model().append([cell])
#                        segments.append((match.start(0), match.end(0)))
#
#                    segments.reverse()  # We start from the end to avoid shifting
#                    for (start, end) in segments:
#                        cell = cell[:end] + "</span>" + cell[end:]
#                        cell = cell[:start] + '<span foreground="red" font_family="monospace">' + cell[start:]
#                    treeviewTarget.get_model().append([cell])

    #+----------------------------------------------
    #| findASN1Fields:
    #|  try to find ASN.1 fields
    #+----------------------------------------------
    def findASN1Fields(self, project):
        if len(self.fields) == 0:
            return None

        vbox = Gtk.VBox(False, spacing=5)
        vbox.show()
        hbox = Gtk.HPaned()
        hbox.show()
        # Treeview containing ASN.1 results  ## ListStore format:
        # int: iField
        # str: env. dependancy name (ip, os, username, etc.)
        # str: type
        # str: env. dependancy value (127.0.0.1, Linux, john, etc.)
        store = Gtk.ListStore(int, str, str, str)
        treeviewRes = Gtk.TreeView(store)
        cell = Gtk.CellRendererText()
        column = Gtk.TreeViewColumn(_("Column"))
        column.pack_start(cell, True)
        column.add_attribute(cell, "text", 0)
        treeviewRes.append_column(column)
        column = Gtk.TreeViewColumn(_("Results"))
        column.pack_start(cell, True)
        column.add_attribute(cell, "text", 1)
        treeviewRes.append_column(column)
        treeviewRes.set_size_request(250, 300)
        treeviewRes.show()
        scroll = Gtk.ScrolledWindow()
        scroll.set_policy(Gtk.PolicyType.AUTOMATIC, Gtk.PolicyType.AUTOMATIC)
        scroll.show()
        scroll.add(treeviewRes)
        hbox.add(scroll)

        ## Algo : for each message, try to decode ASN.1 data

        for message in self.getMessages():
#            tmpStr = TypeConvertor.netzobRawToBinary(message.getStringData())
            tmpStr = message.getStringData()

            for end in range(1, len(tmpStr)):
                for start in range(0, end):
                    try:
                        res = pyasn1.codec.der.decoder.decode(tmpStr[start:end])
                    except SubstrateUnderrunError:
                        continue
                    except PyAsn1Error:
                        continue
                    except IndexError:
                        logging.error("IndexError: " + repr(tmpStr[start:end]))
                        continue
                    except:
                        logging.error("NOK")
                        continue
#                    print "PAN: " + repr(res)
#                        store.append([field.getIndex(), envDependency.getName(), envDependency.getType(), envDependency.getValue()])

        # Preview of matching fields in a treeview  ## ListStore format:
        # str: data
        treeview = Gtk.TreeView(Gtk.ListStore(str))
        cell = Gtk.CellRendererText()
        column = Gtk.TreeViewColumn(_("Data"))
        column.pack_start(cell, True)
        column.add_attribute(cell, "markup", 0)
        treeview.append_column(column)
        treeview.set_size_request(700, 300)
        treeview.show()
        scroll = Gtk.ScrolledWindow()
        scroll.set_policy(Gtk.PolicyType.AUTOMATIC, Gtk.PolicyType.AUTOMATIC)
        scroll.show()
        scroll.add(treeview)
        hbox.add(scroll)
        vbox.pack_start(hbox, True, True, 0)

        # Apply button
        but = Gtk.Button(label=_("Apply data type on column"))
        but.show()
        self.butDataCarvingHandle = None
        treeviewResSelection = treeviewRes.get_selection()
        treeviewResSelection.connect("changed", self.ASN1ResultSelected_cb,
                                     treeview, but)
        vbox.pack_start(but, False, False, 0)

        return vbox

    #+----------------------------------------------
    #| ASN1ResultSelected_cb:
    #|  Callback when clicking on a environmental dependency result.
    #+----------------------------------------------
    def ASN1ResultSelected_cb(self, selection, treeviewTarget, but):
        treeviewTarget.get_model().clear()
        (model, it) = selection.get_selected()
        if(it):
            if(model.iter_is_valid(it)):
                fieldIndex = model.get_value(it, 0)
                field = self.getFieldByIndex(fieldIndex)
                envName = model.get_value(it, 1)
                envType = model.get_value(it, 2)
                envValue = model.get_value(it, 3)
                treeviewTarget.get_column(0).set_title(_("Field {0}").format(str(field.getIndex())))
                if self.butDataCarvingHandle is not None:
                    but.disconnect(self.butDataCarvingHandle)
                self.butDataCarvingHandle = but.connect("clicked", self.applyDependency_cb, field, envName)
                for cell in self.getCellsByField(field):
                    cell = glib.markup_escape_text(TypeConvertor.netzobRawToString(cell))
                    pattern = re.compile(envValue, re.IGNORECASE)
                    cell = pattern.sub('<span foreground="red" font_family="monospace">' + envValue + "</span>", cell)
                    treeviewTarget.get_model().append([cell])

    #+----------------------------------------------
    #| applyDependency_cb:
    #|  Called when user wants to apply a dependency to a field
    #+----------------------------------------------
    def applyDependency_cb(self, button, field, envName):
        field.setDescription(envName)
        pass

    #+----------------------------------------------
    #| envDependencies:
    #|  try to find environmental dependencies
    #+----------------------------------------------
    def envDependencies(self, project):
        if len(self.fields) == 0:
            return None

        vbox = Gtk.VBox(False, spacing=5)
        vbox.show()
        hbox = Gtk.HPaned()
        hbox.show()
        # Treeview containing potential data carving results  ## ListStore format:
        #   int: iField
        #   str: env. dependancy name (ip, os, username, etc.)
        #   str: type
        #   str: env. dependancy value (127.0.0.1, Linux, john, etc.)
        store = Gtk.ListStore(int, str, str, str)
        treeviewRes = Gtk.TreeView(store)
        cell = Gtk.CellRendererText()
        column = Gtk.TreeViewColumn(_("Column"))
        column.pack_start(cell, True)
        column.add_attribute(cell, "text", 0)
        treeviewRes.append_column(column)
        column = Gtk.TreeViewColumn(_("Env. dependancy"))
        column.pack_start(cell, True)
        column.add_attribute(cell, "text", 1)
        treeviewRes.append_column(column)
        treeviewRes.set_size_request(250, 300)
        treeviewRes.show()
        scroll = Gtk.ScrolledWindow()
        scroll.set_policy(Gtk.PolicyType.AUTOMATIC, Gtk.PolicyType.AUTOMATIC)
        scroll.show()
        scroll.add(treeviewRes)
        hbox.add(scroll)

        # TODO: look in all possible formats

        ## Algo : for each field, and then for each value, try to find dependencies
        # First step: look for captured env. dependencies
        for field in self.getFields():
            cells = []
            try:
                cells = self.getCellsByField(field)
            except NetzobException, e:
                logging.warning("ERROR: " + str(e.value))
                break

            for envDependency in project.getConfiguration().getVocabularyInferenceParameter(ProjectConfiguration.VOCABULARY_ENVIRONMENTAL_DEPENDENCIES):
                if envDependency.getValue() == "":
                    break
                matchElts = 0
                for cell in cells:
                    matchElts += TypeConvertor.encodeNetzobRawToGivenType(cell, envDependency.getType()).count(str(envDependency.getValue()))
                if matchElts > 0:
                    store.append([field.getIndex(), envDependency.getName(), envDependency.getType(), envDependency.getValue()])

        # Second step: look for captured message properties
        for message in self.getMessages():
            iField = 0
            messageTable = message.applyAlignment()
            for cell in messageTable:
                for prop in message.getProperties():
                    name = prop.getName()
                    aType = prop.getFormat()
                    value = prop.getCurrentValue()
                    if value == "" or name == "Data":
                        break
                    matchElts = str(TypeConvertor.encodeNetzobRawToGivenType(cell, aType)).count(str(value))
                    if matchElts > 0:
                        store.append([iField, name, aType, value])
                iField += 1

        # Preview of matching fields in a treeview
        ## ListStore format:
        # str: data
        treeview = Gtk.TreeView(Gtk.ListStore(str))
        cell = Gtk.CellRendererText()
        column = Gtk.TreeViewColumn(_("Data"))
        column.pack_start(cell, True)
        column.add_attribute(cell, "markup", 0)
        treeview.append_column(column)
        treeview.set_size_request(700, 300)
        treeview.show()
        scroll = Gtk.ScrolledWindow()
        scroll.set_policy(Gtk.PolicyType.AUTOMATIC, Gtk.PolicyType.AUTOMATIC)
        scroll.show()
        scroll.add(treeview)
        hbox.add(scroll)
        vbox.pack_start(hbox, True, True, 0)

        # Apply button
        but = Gtk.Button(label=_("Apply data type on column"))
        but.show()
        self.butDataCarvingHandle = None
        treeviewResSelection = treeview.get_selection()
        treeviewResSelection.connect("changed",
                                     self.envDependenciesResultSelected_cb, treeview, but)
        vbox.pack_start(but, False, False, 0)

        return vbox

    #+----------------------------------------------
    #| envDependenciesResultSelected_cb:
    #|  Callback when clicking on a environmental dependency result.
    #+----------------------------------------------
    def envDependenciesResultSelected_cb(self, selection, treeviewTarget, but):
        treeviewTarget.get_model().clear()
        (model, it) = selection.get_selected()
        if(it):
            if(model.iter_is_valid(it)):
                fieldIndex = model.get_value(it, 0)
                field = self.getFieldByIndex(fieldIndex)
                envName = model.get_value(it, 1)
                envType = model.get_value(it, 2)
                envValue = model.get_value(it, 3)
                treeviewTarget.get_column(0).set_title(_("Field {0}").format(str(field.getIndex())))
                if self.butDataCarvingHandle is not None:
                    but.disconnect(self.butDataCarvingHandle)
                self.butDataCarvingHandle = but.connect("clicked", self.applyDependency_cb, field, envName)
                for cell in self.getCellsByField(field):
                    cell = glib.markup_escape_text(TypeConvertor.encodeNetzobRawToGivenType(cell, envType))
                    pattern = re.compile(envValue, re.IGNORECASE)
                    cell = pattern.sub('<span foreground="red" font_family="monospace">' + envValue + "</span>", cell)
                    treeviewTarget.get_model().append([cell])

    #+----------------------------------------------
    #| getVariables:
    #|  Extract from the fields definitions the included variables
    #+----------------------------------------------
    def getVariables(self):
        result = []
        for field in self.getFields():
            if field.getVariable() is not None:
                # We add all variable that has the root variable of field as ancestor.
                result.extend(field.getVariable().getProgeny())
        return result

    #+----------------------------------------------
    #| removeMessage : remove any ref to the given
    #| message and recompute regex and score
    #+----------------------------------------------
    def removeMessage(self, message):
<<<<<<< HEAD
        if message in self.messages:
            self.messages.remove(message)
        else:
            self.log.error("Cannot remove message {0} from symbol {1}, since it doesn't exist.".format(message.getID(), self.getName()))

    def addMessages(self, messages):
        """Add the provided messages in the symbol"""
        for message in messages:
            self.addMessage(message)
=======
        self.messages.remove(message)
        # We reinit the fields' variables.
        if self.default:
            for field in self.fields:
                field.variable = field.getDefaultVariable()
>>>>>>> fd1d3f63

    def addMessage(self, message):
        for msg in self.messages:
            if msg.getID() == message.getID():
                return
        message.setSymbol(self)
        self.messages.append(message)
        # We reinit the fields' variables.
        if self.default:
            for field in self.fields:
                field.variable = field.getDefaultVariable()

    def addField(self, field, index=None):
        if index is None:
            self.fields.append(field)
        else:
            self.fields.insert(index, field)

        realIndex = self.fields.index(field)
        field.setIndex(realIndex)
        return realIndex

    def cleanFields(self):
        while len(self.fields) != 0:
            self.fields.pop()

    def popField(self, index=None):
        if index is None:
            self.fields.pop()
        else:
            self.fields.pop(index)

    def save(self, root, namespace_project, namespace_common):
        xmlSymbol = etree.SubElement(root, "{" + namespace_project + "}symbol")
        xmlSymbol.set("alignment", str(self.getAlignment()))
        xmlSymbol.set("id", str(self.getID()))
        xmlSymbol.set("name", str(self.getName()))
        xmlSymbol.set("score", str(self.getScore()))
        xmlSymbol.set("alignmentType", str(self.getAlignmentType()))
        xmlSymbol.set("rawDelimiter", str(self.getRawDelimiter()))

        # Interpretation attributes
        if self.getFormat() is not None:
            xmlSymbolFormat = etree.SubElement(xmlSymbol, "{" + namespace_project + "}format")
            xmlSymbolFormat.text = str(self.getFormat())

        if self.getUnitSize() is not None:
            xmlSymbolUnitSize = etree.SubElement(xmlSymbol, "{" + namespace_project + "}unitsize")
            xmlSymbolUnitSize.text = str(self.getUnitSize())

        if self.getSign() is not None:
            xmlSymbolSign = etree.SubElement(xmlSymbol, "{" + namespace_project + "}sign")
            xmlSymbolSign.text = str(self.getSign())

        if self.getEndianess() is not None:
            xmlSymbolEndianess = etree.SubElement(xmlSymbol, "{" + namespace_project + "}endianess")
            xmlSymbolEndianess.text = str(self.getEndianess())

        # Save the message references
        xmlMessages = etree.SubElement(xmlSymbol, "{" + namespace_project + "}messages-ref")
        for message in self.messages:
            xmlMessage = etree.SubElement(xmlMessages, "{" + namespace_common + "}message-ref")
            xmlMessage.set("id", str(message.getID()))
        # Save the fields
        xmlFields = etree.SubElement(xmlSymbol, "{" + namespace_project + "}fields")
        for field in self.getFields():
            field.save(xmlFields, namespace_project)

    #+----------------------------------------------
    #| getXMLDefinition:
    #|   Returns the XML description of the symbol
    #|   @return a string containing the xml def.
    #+----------------------------------------------
    def getXMLDefinition(self):

        # Register the namespace
        etree.register_namespace('netzob', PROJECT_NAMESPACE)
        etree.register_namespace('netzob-common', COMMON_NAMESPACE)

        # create the file
        root = etree.Element("{" + NAMESPACE + "}netzob")
        root.set("project", str(self.getProject().getName()))

        self.save(root, PROJECT_NAMESPACE, COMMON_NAMESPACE)

        tree = ElementTree(root)
        result = etree.tostring(tree, pretty_print=True)
        return result

    #+----------------------------------------------
    #| getTextDefinition:
    #|   Returns the text description of the symbol
    #|   @return a string containing the text definition
    #+----------------------------------------------
    def getTextDefinition(self):
        result = ""
        for field in self.getFields():
            # We exclude separator fields
            if self.getAlignmentType() == "delimiter":
                if field.isStatic():
                    continue

            # Layer depth
            for i in range(field.getEncapsulationLevel()):
                result += "  "

            # Name
            result += field.getName()

            # Description
            if field.getDescription() is not None and field.getDescription() != "":
                result += " (" + field.getDescription() + ") "
            result += " : "
            result += "\t"

            # Value
            result += field.getEncodedVersionOfTheRegex()

            result += "\n"
        return result

    #+----------------------------------------------
    #| getScapyDissector:
    #|   @return a string containing the scapy dissector of the symbol
    #+----------------------------------------------
    def getScapyDissector(self):
        self.refineRegexes()  # In order to force the calculation of each field limits
        s = ""
        s += "class " + self.getName() + "(Packet):\n"
        s += "    name = \"" + self.getName() + "\"\n"
        s += "    fields_desc = [\n"

        for field in self.getFields():
            if self.field.isStatic():
                s += "                    StrFixedLenField(\"" + field.getName() + "\", " + field.getEncodedVersionOfTheRegex() + ")\n"
            else:  # Variable field of fixed size
                s += "                    StrFixedLenField(\"" + field.getName() + "\", None)\n"
            ## If this is a variable field  # TODO
                # StrLenField("the_varfield", "the_default_value", length_from = lambda pkt: pkt.the_lenfield)
        s += "                 ]\n"

        ## Bind current layer with the underlying one  # TODO
        # bind_layers(TCP, HTTP, sport=80)
        # bind_layers(TCP, HTTP, dport=80)
        return s

    #+----------------------------------------------
    #| slickRegex:
    #|  try to make smooth the regex, by deleting tiny static
    #|  sequences that are between big dynamic sequences
    #+----------------------------------------------
    def slickRegex(self, project):
        if self.getAlignmentType() == "delimiter":
            logging.warn("SlickRegex(): only applicable to a symbol with dynamic alignment")
            return

        # Use the default protocol type for representation
        aFormat = project.getConfiguration().getVocabularyInferenceParameter(ProjectConfiguration.VOCABULARY_GLOBAL_FORMAT)

        res = False
        i = 1
        nbFields = len(self.getFields())
        while i < nbFields - 1:
            aField = self.getFieldByIndex(i)
            if aField.isStatic():
                if len(aField.getRegex()) <= 2:  # Means a potential negligeable element that can be merged with its neighbours
                    precField = self.getFieldByIndex(i - 1)
                    if precField.isRegexOnlyDynamic():
                        nextField = self.getFieldByIndex(i + 1)
                        if nextField.isRegexOnlyDynamic():
                            res = True
                            minSize = len(aField.getRegex())
                            maxSize = len(aField.getRegex())

                            # Build the new field
                            regex = re.compile(".*{(\d*),(\d*)}.*")

                            # Get the minSize/maxSize of precField
                            m = regex.match(precField.getRegex())
                            if m.group(1) != "":
                                minSize += int(m.group(1))
                            if m.group(2) != "":
                                maxSize += int(m.group(2))

                            # Get the minSize/maxSize of nextField
                            m = regex.match(nextField.getRegex())
                            if m.group(1) != "":
                                minSize += int(m.group(1))
                            if m.group(2) != "":
                                maxSize += int(m.group(2))

                            minSize = str(minSize)
                            maxSize = str(maxSize)

                            aField.setIndex(precField.getIndex())
                            aField.setRegex("(.{" + minSize + "," + maxSize + "})")
                            aField.setFormat(aFormat)

                            # Delete the old ones
                            self.fields.remove(nextField)
                            self.fields.remove(precField)

                            # Update the index of the fields placed after the new one
                            for field in self.fields:
                                if field.getIndex() > aField.getIndex():
                                    field.setIndex(field.getIndex() - 2)
                            # Sort fields by their index
                            self.fields = sorted(self.fields, key=attrgetter('index'), reverse=False)
                            break  # Just do it one time to avoid conflicts in self.fields structure
            i += 1

        if res:
            self.slickRegex(project)  # Try to loop until no more merges are done
            logging.debug("The regex has been slicked")

    #+----------------------------------------------
    #| resetPartitioning:
    #|   Reset the current partitioning
    #+----------------------------------------------
    def resetPartitioning(self, project):
        aFormat = project.getConfiguration().getVocabularyInferenceParameter(ProjectConfiguration.VOCABULARY_GLOBAL_FORMAT)

        # Reset values
        self.alignmentType = "regex"
        self.rawDelimiter = ""
        self.cleanFields()

        # Create a single field
        field = self.reinitFields()

    def write(self, writingToken):
        """write:
                Grants a writing access to the symbol and its variables. Retrieve and return the value issued from this access.

                @type writingToken: netzob.Common.MMSTD.Dictionary.VariableProcessingToken.VariableWritingToken.VariableWritingToken
                @param writingToken: a token which contains all critical information on this writing access.
                @rtype: bitarray
                @return: the value this acces writes.
        """
        self.getRoot().write(writingToken)
        result = writingToken.getValue()
        return result

    def getRoot(self):
        # We create an aggregate of all the fields
        rootSymbol = AggregateVariable(self.getID(), self.getName(), True, False, None)
        for field in self.getFields():
            if field.getVariable() is None:
                variable = field.getDefaultVariable(self)
            else:
                variable = field.getVariable()
            rootSymbol.addChild(variable)
        return rootSymbol

<<<<<<< HEAD
    def getProperties(self):
        properties = []
        prop = Property('name', Format.STRING, self.getName())
        prop.setIsEditable(True)
        properties.append(prop)

        properties.append(Property('messages', Format.DECIMAL, len(self.getMessages())))
        properties.append(Property('fields', Format.DECIMAL, len(self.getFields())))
        minMsgSize = None
        maxMsgSize = 0
        avgMsgSize = 0
        if len(self.getMessages()) > 0:
            for m in self.getMessages():
                s = len(m.getData()) * 2
                if minMsgSize is None or s < minMsgSize:
                    minMsgSize = s
                if maxMsgSize is None or s > maxMsgSize:
                    maxMsgSize = s
                avgMsgSize += s
            avgMsgSize = avgMsgSize / len(self.getMessages())
        properties.append(Property('avg msg size (bytes)', Format.DECIMAL, avgMsgSize))
        properties.append(Property('min msg size (bytes)', Format.DECIMAL, minMsgSize))
        properties.append(Property('max msg size (bytes)', Format.DECIMAL, maxMsgSize))

        prop = Property("format", Format.STRING, self.format)
        prop.setIsEditable(True)
        prop.setPossibleValues(Format.getSupportedFormats())
        properties.append(prop)

        prop = Property("unitSize", Format.STRING, self.unitSize)
        prop.setIsEditable(True)
        prop.setPossibleValues([UnitSize.NONE, UnitSize.BITS4, UnitSize.BITS8, UnitSize.BITS16, UnitSize.BITS32, UnitSize.BITS64])
        properties.append(prop)

        prop = Property("sign", Format.STRING, self.sign)
        prop.setIsEditable(True)
        prop.setPossibleValues([Sign.SIGNED, Sign.UNSIGNED])
        properties.append(prop)

        prop = Property("endianess", Format.STRING, self.endianess)
        prop.setIsEditable(True)
        prop.setPossibleValues([Endianess.BIG, Endianess.LITTLE])
        properties.append(prop)
        return properties

    #+----------------------------------------------
    #| GETTERS
    #+----------------------------------------------
=======
#+---------------------------------------------------------------------------+
#| Getters                                                                   |
#+---------------------------------------------------------------------------+
>>>>>>> fd1d3f63
    def getID(self):
        return self.id

    def getMessages(self):
        """Computes and returns messages
        associated with the current symbol"""
        result = []
        for message in self.messages:
            if message.getSymbol() is self:
                result.append(message)
            else:
                self.removeMessage(message)
        return result

    def getScore(self):
        return self.score

    def getName(self):
        return self.name

    def getFields(self):
        self.fields = sorted(self.fields, key=attrgetter('index'), reverse=False)
        return self.fields

    def getAlignment(self):
        return self.alignment.strip()

    def getAlignmentType(self):
        return self.alignmentType

    def getRawDelimiter(self):
        return self.rawDelimiter

    def getProject(self):
        return self.project

    def getPattern(self):
        return self.pattern

    def getPatternString(self):
        return str(self.pattern[0]) + ";" + str([str(i) for i in self.pattern[1]])

    def getMinEqu(self):
        return self.minEqu

    def getFormat(self):
        return self.format

    def getUnitSize(self):
        return self.unitSize

    def getSign(self):
        return self.sign

    def getEndianess(self):
        return self.endianess

    def isDefault(self):
        return self.default

#+---------------------------------------------------------------------------+
#| Setters                                                                   |
#+---------------------------------------------------------------------------+
    def setFields(self, fields):
        self.fields = fields

    def setAlignment(self, alignment):
        self.alignment = alignment

    def setScore(self, score):
        self.score = score

    def setName(self, name):
        self.name = name

    def setMessages(self, mess):
        self.messages = mess

    def setAlignmentType(self, aType):
        self.alignmentType = aType

    def setRawDelimiter(self, rawDelimiter):
        self.rawDelimiter = rawDelimiter

    def setFormat(self, aFormat):
        self.format = aFormat
        for field in self.getFields():
            field.setFormat(aFormat)

    def setUnitSize(self, unitSize):
        self.unitSize = unitSize
        for field in self.getFields():
            field.setUnitSize(unitSize)

    def setSign(self, sign):
        self.sign = sign
        for field in self.getFields():
            field.setSign(sign)

    def setEndianess(self, endianess):
        self.endianess = endianess
        for field in self.getFields():
            field.setEndianess(endianess)

<<<<<<< HEAD
    def isRegexValidForMessage(self, message):
        """Offers to verify if the provided message
        can be splitted in fields following their definition
        in the current symbol"""
        regex = []
        for field in self.getFields():
            regex.append(field.getRegex())
        # Now we apply the regex over the message
        try:
            compiledRegex = re.compile("".join(regex))
            data = message.getReducedStringData()
            dynamicDatas = compiledRegex.match(data)
        except AssertionError:
            return False

        if dynamicDatas is None:
            return False
        return True
=======
    def setDefault(self, default):
        self.default = default
>>>>>>> fd1d3f63

    def __str__(self):
        return str(self.getName())

    def __repr__(self):
        return str(self.getName())

    def __cmp__(self, other):
        if other is None:
            return 1
        try:
            if self.getID() == other.getID():
                return 0
            else:
                return 1
        except:
            self.log.warn(_("Tried to compare a Symbol with {0}").format(str(other)))
            return 1

#+---------------------------------------------------------------------------+
#| Static methods                                                            |
#+---------------------------------------------------------------------------+
    @staticmethod
    def loadSymbol(xmlRoot, namespace_project, namespace_common, version, project, poolOfMessages):
        if version == "0.1":
            nameSymbol = xmlRoot.get("name")
            idSymbol = xmlRoot.get("id")
            alignmentSymbol = xmlRoot.get("alignment", None)
            scoreSymbol = float(xmlRoot.get("score", "0"))
            alignmentType = xmlRoot.get("alignmentType")
            rawDelimiter = xmlRoot.get("rawDelimiter")

            symbol = Symbol(idSymbol, nameSymbol, project)
            symbol.cleanFields()
            symbol.setAlignment(alignmentSymbol)
            symbol.setScore(scoreSymbol)
            symbol.setAlignmentType(alignmentType)
            symbol.setRawDelimiter(rawDelimiter)

            # Interpretation attributes
            if xmlRoot.find("{" + namespace_project + "}format") is not None:
                symbol_format = xmlRoot.find("{" + namespace_project + "}format").text
                symbol.setFormat(symbol_format)

            if xmlRoot.find("{" + namespace_project + "}unitsize") is not None:
                symbol_unitsize = xmlRoot.find("{" + namespace_project + "}unitsize").text
                symbol.setUnitSize(symbol_unitsize)

            if xmlRoot.find("{" + namespace_project + "}sign") is not None:
                symbol_sign = xmlRoot.find("{" + namespace_project + "}sign").text
                symbol.setSign(symbol_sign)

            if xmlRoot.find("{" + namespace_project + "}endianess") is not None:
                symbol_endianess = xmlRoot.find("{" + namespace_project + "}endianess").text
                symbol.setEndianess(symbol_endianess)

            # we parse the messages
            if xmlRoot.find("{" + namespace_project + "}messages-ref") is not None:
                xmlMessages = xmlRoot.find("{" + namespace_project + "}messages-ref")
                for xmlMessage in xmlMessages.findall("{" + namespace_common + "}message-ref"):
                    id = xmlMessage.get("id")
                    message = poolOfMessages.getMessageByID(id)
                    if message is not None:
                        message.setSymbol(symbol)
                        symbol.addMessage(message)

            # we parse the fields
            if xmlRoot.find("{" + namespace_project + "}fields") is not None:
                xmlFields = xmlRoot.find("{" + namespace_project + "}fields")
                for xmlField in xmlFields.findall("{" + namespace_project + "}field"):
                    field = Field.loadFromXML(xmlField, namespace_project, version, symbol)

            return symbol
        return None<|MERGE_RESOLUTION|>--- conflicted
+++ resolved
@@ -57,18 +57,11 @@
 from netzob.Common.Type.Endianess import Endianess
 from netzob.Common.Type.Format import Format
 from netzob.Common.Type.Sign import Sign
-<<<<<<< HEAD
-from netzob.Common.Type.Endianess import Endianess
-from netzob.Common.NetzobException import NetzobException
-from netzob.Common.MMSTD.Dictionary.Variables.AggregateVariable import AggregateVariable
-from netzob.Common.MMSTD.Symbols.AbstractSymbol import AbstractSymbol
 from netzob.Common.Property import Property
-
-=======
 from netzob.Common.Type.TypeConvertor import TypeConvertor
 from netzob.Common.Type.TypeIdentifier import TypeIdentifier
 from netzob.Common.Type.UnitSize import UnitSize
->>>>>>> fd1d3f63
+
 
 #+---------------------------------------------------------------------------+
 #| Namespaces                                                                |
@@ -540,22 +533,14 @@
         new_encapsulationLevel = field.getEncapsulationLevel()
 
         # We Build the two new fields
-<<<<<<< HEAD
-        field1 = Field(field.getName() + "-1", field.getIndex(), regex1)
-=======
-        field1 = Field("(1/2)" + field.getName(), field.getIndex(), regex1, self)
->>>>>>> fd1d3f63
+        field1 = Field(field.getName() + "-1", field.getIndex(), regex1, self)
         field1.setEncapsulationLevel(new_encapsulationLevel)
         field1.setFormat(new_format)
         field1.setColor(field.getColor())
         if field.getDescription() is not None and len(field.getDescription()) > 0:
-<<<<<<< HEAD
             field1.setDescription(field.getDescription() + "-1")
-        field2 = Field(field.getName() + "-2", field.getIndex() + 1, regex2)
-=======
-            field1.setDescription("(1/2) " + field.getDescription())
-        field2 = Field("(2/2) " + field.getName(), field.getIndex() + 1, regex2, self)
->>>>>>> fd1d3f63
+        field2 = Field(field.getName() + "-2", field.getIndex() + 1, regex2, self)
+
         field2.setEncapsulationLevel(new_encapsulationLevel)
         field2.setFormat(new_format)
         field2.setColor(field.getColor())
@@ -984,23 +969,19 @@
     #| message and recompute regex and score
     #+----------------------------------------------
     def removeMessage(self, message):
-<<<<<<< HEAD
         if message in self.messages:
             self.messages.remove(message)
         else:
             self.log.error("Cannot remove message {0} from symbol {1}, since it doesn't exist.".format(message.getID(), self.getName()))
+        # We reinit the fields' variables.
+        if self.default:
+            for field in self.fields:
+                field.variable = field.getDefaultVariable()
 
     def addMessages(self, messages):
         """Add the provided messages in the symbol"""
         for message in messages:
             self.addMessage(message)
-=======
-        self.messages.remove(message)
-        # We reinit the fields' variables.
-        if self.default:
-            for field in self.fields:
-                field.variable = field.getDefaultVariable()
->>>>>>> fd1d3f63
 
     def addMessage(self, message):
         for msg in self.messages:
@@ -1255,7 +1236,6 @@
             rootSymbol.addChild(variable)
         return rootSymbol
 
-<<<<<<< HEAD
     def getProperties(self):
         properties = []
         prop = Property('name', Format.STRING, self.getName())
@@ -1301,14 +1281,10 @@
         properties.append(prop)
         return properties
 
-    #+----------------------------------------------
-    #| GETTERS
-    #+----------------------------------------------
-=======
 #+---------------------------------------------------------------------------+
 #| Getters                                                                   |
 #+---------------------------------------------------------------------------+
->>>>>>> fd1d3f63
+
     def getID(self):
         return self.id
 
@@ -1413,7 +1389,6 @@
         for field in self.getFields():
             field.setEndianess(endianess)
 
-<<<<<<< HEAD
     def isRegexValidForMessage(self, message):
         """Offers to verify if the provided message
         can be splitted in fields following their definition
@@ -1432,10 +1407,9 @@
         if dynamicDatas is None:
             return False
         return True
-=======
+
     def setDefault(self, default):
         self.default = default
->>>>>>> fd1d3f63
 
     def __str__(self):
         return str(self.getName())
