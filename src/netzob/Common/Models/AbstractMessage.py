--- conflicted
+++ resolved
@@ -172,12 +172,7 @@
         except AssertionError:
             raise NetzobException("This Python version only supports 100 named groups in regex")
 
-<<<<<<< HEAD
-        if m == None:
-
-=======
-        if dynamicDatas == None:            
->>>>>>> e19c4150
+        if dynamicDatas == None:
             self.log.warning("The regex of the group doesn't match one of its message")
             self.log.warning("Regex: " + "".join(regex))
             self.log.warning("Message: " + data[:255] + "...")
@@ -194,107 +189,53 @@
             else :
                 start = dynamicDatas.start(iCol)
                 end = dynamicDatas.end(iCol)
-                if encoded :
+                if encoded:
                     result.append(glib.markup_escape_text(TypeConvertor.encodeNetzobRawToGivenField(data[start:end], field)))
-                else :
+                else:
                     result.append(glib.markup_escape_text(data[start:end]))
                 iCol += 1   
         return result
-        
-        
+
     def getStyledData(self, styled=False, encoded=False):
         result = []
         splittedData = self.getSplittedData(encoded)
-        
-        if styled == False :
+
+        if styled == False:
             return splittedData
-        
+
         iGlobal = 0
         iCol = 0
-<<<<<<< HEAD
-        dynamicCol = 1
-        for field in self.symbol.getFields():
-            if field.getRegex().find("(") != -1:  # Means this column is not static
-                start = m.start(dynamicCol)
-                end = m.end(dynamicCol)
-
-                # Define the color
-                if field.getColor() == "" or field.getColor() == None:
-                    color = 'blue'
-                else:
-                    color = field.getColor()
-
-                # Define the background color
-                if field.getBackgroundColor() != None:
-                    backgroundColor = 'background="' + field.getBackgroundColor() + '"'
-                else:
-                    backgroundColor = ""
-
-                # Overwrite the background color (red if the variable doesn't match the data)
-                if field.getVariable() != None:
-                    # Creation of a temporary memory just for the current
-                    tmpMemory = Memory(self.symbol.getProject().getVocabulary().getVariables())
-
-                    if field.getVariable().compare(TypeConvertor.strBitarray2Bitarray(TypeConvertor.netzobRawToBinary(data[start:end])), 0, False, self.symbol.getProject().getVocabulary(), tmpMemory) == -1:
-                        backgroundColor = 'background="red"'
-                    else:
-                        backgroundColor = 'background="green"'
-
-                if styled:
-                    if encoded:
-                        res.append('<span foreground="' + color + '" ' + backgroundColor + ' font_family="monospace">' + glib.markup_escape_text(TypeConvertor.encodeNetzobRawToGivenField(data[start:end], field)) + '</span>')
-                    else:
-                        res.append('<span foreground="' + color + '" ' + backgroundColor + ' font_family="monospace">' + data[start:end] + '</span>')
-                else:
-                    if encoded:
-                        res.append(glib.markup_escape_text(TypeConvertor.encodeNetzobRawToGivenField(data[start:end], field)))
-                    else:
-                        res.append(data[start:end])
-                dynamicCol += 1
-            else:
-                if styled:
-                    if encoded:
-                        res.append('<span>' + glib.markup_escape_text(TypeConvertor.encodeNetzobRawToGivenField(field.getRegex(), field)) + '</span>')
-                    else:
-                        res.append('<span>' + field.getRegex() + '</span>')
-                else:
-                    if encoded:
-                        res.append(glib.markup_escape_text(TypeConvertor.encodeNetzobRawToGivenField(field.getRegex(), field)))
-                    else:
-                        res.append(field.getRegex())
-            iCol = iCol + 1
-        return res
-=======
-        for data in splittedData :
+
+        for data in splittedData:
             localResult = ""
-            
+
             field = self.symbol.getFieldByIndex(iCol)
-            
-            for iLocal in range(0, len(data)) :
+
+            for iLocal in range(0, len(data)):
                 currentLetter = data[iLocal]
                 tmp_result = currentLetter
-                
+
                 sizeFormat = Format.getUnitSize(field.getFormat())
-                if sizeFormat != None :
-                    for filter in self.getVisualizationFilters() :
-                        if filter.isValid(iGlobal + iLocal, tmp_result, sizeFormat) :
+                if sizeFormat != None:
+                    for filter in self.getVisualizationFilters():
+                        if filter.isValid(iGlobal + iLocal, tmp_result, sizeFormat):
                             tmp_result = filter.apply(tmp_result)
-                    
+
                 localResult += tmp_result
-                
+
             # Now we apply the color to the fields
             for filter in field.getVisualizationFilters() :
                 localResult = filter.apply(localResult)    
-                
+
             iGlobal = iGlobal + len(data)    
             result.append(localResult)
             iCol += 1
         return result
-            
+
     def getVisualizationData(self, styled=False, encoded=False):
         result = self.getStyledData(styled, encoded)
         return result
-    
+
     #+----------------------------------------------
     #| applyRegex: apply the current regex on the message
     #|  and return a table
@@ -324,7 +265,7 @@
 #        iCol = 0
 #        dynamicCol = 1
 #        nbLetterInNetzobRaw = 0
-#        
+#
 #        for field in self.symbol.getFields():
 #            if field.getRegex().find("(") != -1:  # Means this column is not static
 #                start = m.start(dynamicCol)
@@ -346,7 +287,7 @@
 #                if field.getVariable() != None:
 #                    # Creation of a temporary memory just for the current
 #                    tmpMemory = Memory(self.symbol.getProject().getVocabulary().getVariables())
-#                    
+#
 #                    if field.getVariable().compare(TypeConvertor.strBitarray2Bitarray(TypeConvertor.netzobRawToBinary(data[start:end])), 0, False, self.symbol.getProject().getVocabulary(), tmpMemory) == -1:
 #                        backgroundColor = 'background="red"'
 #                    else:
@@ -376,7 +317,6 @@
 #                        res.append(field.getRegex())
 #            iCol = iCol + 1
 #        return res
->>>>>>> e19c4150
 
     #+----------------------------------------------
     #| applyDelimiter: apply the current delimiter on the message
