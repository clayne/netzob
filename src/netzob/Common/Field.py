--- conflicted
+++ resolved
@@ -143,12 +143,7 @@
         return self.description
     def getColor(self):
         if not self.isRegexStatic() :
-<<<<<<< HEAD
-            return "red"
-=======
             return "blue"
-        
->>>>>>> de2d2627
         return self.color
     def getIndex(self):
         return self.index
