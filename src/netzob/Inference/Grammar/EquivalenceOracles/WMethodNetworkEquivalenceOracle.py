--- conflicted
+++ resolved
@@ -75,11 +75,7 @@
         self.log.info("Find a counterexample which invalids the given MMSTD")
 
         inputDictionary = []
-<<<<<<< HEAD
-        for entry in mmstd.getVocabulary().getSymbols():
-=======
         for entry in inputSymbols:
->>>>>>> 53589e50
             letter = DictionarySymbol(entry)
             inputDictionary.append(letter)
             self.log.info("The vocabulary contains : " + str(letter))
@@ -238,17 +234,6 @@
             i_test = i_test + 1
             # Compute our results
             (traceTest, stateTest) = mmstd.getOutputTrace(mmstd.getInitialState(), test.getSymbols())
-<<<<<<< HEAD
-            # Compute real results
-            testedMmstd = test.toMMSTD(mmstd.getVocabulary(), False) # TODO TODO 
-            oracle = NetworkOracle(self.communicationChannel)
-            oracle.setMMSTD(testedMmstd)
-            oracle.start()
-            while oracle.isAlive():
-                time.sleep(0.01)
-            oracle.stop()
-            resultQuery = oracle.getGeneratedOutputSymbols()
-=======
             
             # Verify the request is not in the cache
             cachedValue = cache.getCachedResult(test)
@@ -280,7 +265,7 @@
             else :
                 resultQuery = cachedValue
             
->>>>>>> 53589e50
+
 
             mqOur = MembershipQuery(traceTest)
             mqTheir = MembershipQuery(resultQuery)
