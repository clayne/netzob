# -*- coding: utf-8 -*-

#+---------------------------------------------------------------------------+
#|          01001110 01100101 01110100 01111010 01101111 01100010            |
#|                                                                           |
#|               Netzob : Inferring communication protocols                  |
#+---------------------------------------------------------------------------+
#| Copyright (C) 2011 Georges Bossert and Frédéric Guihéry                   |
#| This program is free software: you can redistribute it and/or modify      |
#| it under the terms of the GNU General Public License as published by      |
#| the Free Software Foundation, either version 3 of the License, or         |
#| (at your option) any later version.                                       |
#|                                                                           |
#| This program is distributed in the hope that it will be useful,           |
#| but WITHOUT ANY WARRANTY; without even the implied warranty of            |
#| MERCHANTABILITY or FITNESS FOR A PARTICULAR PURPOSE. See the              |
#| GNU General Public License for more details.                              |
#|                                                                           |
#| You should have received a copy of the GNU General Public License         |
#| along with this program. If not, see <http://www.gnu.org/licenses/>.      |
#+---------------------------------------------------------------------------+
#| @url      : http://www.netzob.org                                         |
#| @contact  : contact@netzob.org                                            |
#| @sponsors : Amossys, http://www.amossys.fr                                |
#|             Supélec, http://www.rennes.supelec.fr/ren/rd/cidre/           |
#+---------------------------------------------------------------------------+

#+----------------------------------------------
#| Global Imports
#+----------------------------------------------
import gtk
import pango
import pygtk
import gobject
from netzob.Inference.Vocabulary.TreeViews.TreeSearchGenerator import TreeSearchGenerator
from netzob.Inference.Vocabulary.Searcher import Searcher
from netzob.Common.VisualizationFilters.TextColorFilter import TextColorFilter
pygtk.require('2.0')
import logging
import copy
import os
import uuid

#+----------------------------------------------
#| Local Imports
#+----------------------------------------------
from netzob.UI.NetzobWidgets import NetzobLabel, NetzobButton, NetzobFrame, NetzobComboBoxEntry, \
    NetzobProgressBar, NetzobErrorMessage, NetzobInfoMessage
from netzob.Common.Threads.Tasks.ThreadedTask import ThreadedTask, TaskError
from netzob.Common.Threads.Job import Job
from netzob.Common.Type.TypeConvertor import TypeConvertor
from netzob.Common.Symbol import Symbol
from netzob.Common.ProjectConfiguration import ProjectConfiguration
from netzob.Common.Models.RawMessage import RawMessage
from netzob.Common.MMSTD.Dictionary.Variables.WordVariable import WordVariable
from netzob.Common.MMSTD.Dictionary.Variables.AlternateVariable import AlternateVariable
from netzob.Common.Type.Format import Format
from netzob.Common.Type.UnitSize import UnitSize
from netzob.Common.Type.Sign import Sign
from netzob.Common.Type.Endianess import Endianess
from netzob.Inference.Vocabulary.SearchView import SearchView
from netzob.Inference.Vocabulary.Entropy import Entropy
from netzob.Inference.Vocabulary.TreeViews.TreeSymbolGenerator import TreeSymbolGenerator
from netzob.Inference.Vocabulary.TreeViews.TreeMessageGenerator import TreeMessageGenerator
from netzob.Inference.Vocabulary.TreeViews.TreeTypeStructureGenerator import TreeTypeStructureGenerator
from netzob.Inference.Vocabulary.VariableView import VariableView
from netzob.Inference.Vocabulary.Alignment.NeedlemanAndWunsch import NeedlemanAndWunsch


#+----------------------------------------------
#| UImodelization:
#|     GUI for vocabulary inference
#+----------------------------------------------
class UImodelization:
    TARGET_TYPE_TEXT = 80
    TARGETS = [('text/plain', 0, TARGET_TYPE_TEXT)]

    #+----------------------------------------------
    #| Called when user select a new trace
    #+----------------------------------------------
    def new(self):
        # Update the combo for choosing the format
        possible_choices = Format.getSupportedFormats()
        global_format = self.netzob.getCurrentProject().getConfiguration().getVocabularyInferenceParameter(ProjectConfiguration.VOCABULARY_GLOBAL_FORMAT)
        self.comboDisplayFormat.disconnect(self.comboDisplayFormat_handler)
        self.comboDisplayFormat.set_model(gtk.ListStore(str))  # Clear the list
        for i in range(len(possible_choices)):
            self.comboDisplayFormat.append_text(possible_choices[i])
            if possible_choices[i] == global_format:
                self.comboDisplayFormat.set_active(i)
        self.comboDisplayFormat_handler = self.comboDisplayFormat.connect("changed", self.updateDisplayFormat)

        # Update the combo for choosing the unit size
        # TODO: support of 4BITS
        possible_choices = [UnitSize.NONE, UnitSize.BIT, UnitSize.BITS8, UnitSize.BITS16, UnitSize.BITS32, UnitSize.BITS64]
        global_unitsize = self.netzob.getCurrentProject().getConfiguration().getVocabularyInferenceParameter(ProjectConfiguration.VOCABULARY_GLOBAL_UNITSIZE)
        self.comboDisplayUnitSize.disconnect(self.comboDisplayUnitSize_handler)
        self.comboDisplayUnitSize.set_model(gtk.ListStore(str))  # Clear the list
        for i in range(len(possible_choices)):
            self.comboDisplayUnitSize.append_text(possible_choices[i])
            if possible_choices[i] == global_unitsize:
                self.comboDisplayUnitSize.set_active(i)
        self.comboDisplayUnitSize_handler = self.comboDisplayUnitSize.connect("changed", self.updateDisplayUnitSize)

        # Update the combo for choosing the displayed sign
        possible_choices = [Sign.SIGNED, Sign.UNSIGNED]
        global_sign = self.netzob.getCurrentProject().getConfiguration().getVocabularyInferenceParameter(ProjectConfiguration.VOCABULARY_GLOBAL_SIGN)
        self.comboDisplaySign.disconnect(self.comboDisplaySign_handler)
        self.comboDisplaySign.set_model(gtk.ListStore(str))  # Clear the list
        for i in range(len(possible_choices)):
            self.comboDisplaySign.append_text(possible_choices[i])
            if possible_choices[i] == global_sign:
                self.comboDisplaySign.set_active(i)
        self.comboDisplaySign_handler = self.comboDisplaySign.connect("changed", self.updateDisplaySign)

        # Update the combo for choosing the displayed endianess
        possible_choices = [Endianess.BIG, Endianess.LITTLE]
        global_endianess = self.netzob.getCurrentProject().getConfiguration().getVocabularyInferenceParameter(ProjectConfiguration.VOCABULARY_GLOBAL_ENDIANESS)
        self.comboDisplayEndianess.disconnect(self.comboDisplayEndianess_handler)
        self.comboDisplayEndianess.set_model(gtk.ListStore(str))  # Clear the list
        for i in range(len(possible_choices)):
            self.comboDisplayEndianess.append_text(possible_choices[i])
            if possible_choices[i] == global_endianess:
                self.comboDisplayEndianess.set_active(i)
        self.comboDisplayEndianess_handler = self.comboDisplayEndianess.connect("changed", self.updateDisplayEndianess)

    def update(self):
        self.updateTreeStoreSearchView()
        self.updateTreeStoreSymbol()
        self.updateTreeStoreTypeStructure()
        self.updateTreeStoreMessage()
        

    def clear(self):
        self.selectedSymbol = None

    def kill(self):
        pass

    def save(self, aFile):
        pass

    #+----------------------------------------------
    #| Constructor:
    #| @param netzob: the netzob main class
    #+----------------------------------------------
    def __init__(self, netzob):
        # create logger with the given configuration
        self.log = logging.getLogger('netzob.Inference.Vocabulary.UImodelization.py')
        self.netzob = netzob
        self.selectedSymbol = None
        self.selectedMessage = None
        # Messages
        self.treeMessageGenerator = TreeMessageGenerator()
        self.treeMessageGenerator.initialization()
        # Symbol definition
        self.treeTypeStructureGenerator = TreeTypeStructureGenerator()
        self.treeTypeStructureGenerator.initialization()
        # Symbols
        self.treeSymbolGenerator = TreeSymbolGenerator(self.netzob)
        self.treeSymbolGenerator.initialization()
        # Search view
        self.treeSearchGenerator = TreeSearchGenerator(self.netzob)
        self.treeSearchGenerator.initialization()
        
        
        # Definition of the Sequence Onglet
        # First we create an VBox which hosts the two main children
        self.panel = gtk.VBox(False, spacing=0)
        self.panel.show()
        self.defer_select = False

        #+----------------------------------------------
        #| TOP PART OF THE GUI : BUTTONS
        #+----------------------------------------------
        topPanel = gtk.HBox(False, spacing=2)
        topPanel.show()
        self.panel.pack_start(topPanel, False, False, 0)

        ## Message format inference
        frame = NetzobFrame("1 - Message format inference")
        topPanel.pack_start(frame, False, False, 0)
        table = gtk.Table(rows=5, columns=2, homogeneous=False)
        table.show()
        frame.add(table)

        # Widget for sequence alignment
        but = NetzobButton("Sequence alignment")
        but.set_tooltip_text("Automatically discover the best alignment of messages")
        but.connect("clicked", self.sequenceAlignmentOnAllSymbols)
#        but.show()
        table.attach(but, 0, 2, 0, 1, xoptions=gtk.FILL | gtk.EXPAND, yoptions=gtk.FILL, xpadding=2, ypadding=2)

        # Widget for forcing partitioning delimiter
        but = NetzobButton("Force partitioning")
        but.connect("clicked", self.forcePartitioningOnAllSymbols)
        but.set_tooltip_text("Set a delimiter to force partitioning")
        table.attach(but, 0, 2, 1, 2, xoptions=gtk.FILL | gtk.EXPAND, yoptions=gtk.FILL, xpadding=2, ypadding=2)

        # Widget for simple partitioning
        but = NetzobButton("Simple partitioning")
        but.connect("clicked", self.simplePartitioningOnAllSymbols)
        but.set_tooltip_text("In order to show the simple differences between messages")
        table.attach(but, 0, 2, 2, 3, xoptions=gtk.FILL | gtk.EXPAND, yoptions=gtk.FILL, xpadding=2, ypadding=2)

        # Widget button slick regex
        but = NetzobButton("Smooth partitioning")
        but.connect("clicked", self.smoothPartitioningOnAllSymbols)
        but.set_tooltip_text("Merge small static fields with its neighbours")
        table.attach(but, 0, 2, 3, 4, xoptions=gtk.FILL | gtk.EXPAND, yoptions=gtk.FILL, xpadding=2, ypadding=2)

        # Widget button reset partitioning
        but = NetzobButton("Reset partitioning")
        but.connect("clicked", self.resetPartitioningOnAllSymbols)
        but.set_tooltip_text("Reset the current partitioning")
        table.attach(but, 0, 2, 4, 5, xoptions=gtk.FILL | gtk.EXPAND, yoptions=gtk.FILL, xpadding=2, ypadding=2)

        ## Field type inference
        frame = NetzobFrame("2 - Field type inference")
        topPanel.pack_start(frame, False, False, 0)
        table = gtk.Table(rows=5, columns=2, homogeneous=False)
        table.show()
        frame.add(table)

        # Widget button refine regex
        but = NetzobButton("Freeze partitioning")
        but.connect("clicked", self.freezePartitioning_cb)
        but.set_tooltip_text("Automatically find and freeze the boundaries (min/max of cell's size) for each fields")
        table.attach(but, 0, 1, 0, 1, xoptions=gtk.FILL | gtk.EXPAND, yoptions=gtk.FILL, xpadding=2, ypadding=2)

        # Widget button to show message distribution
        but = NetzobButton("Messages distribution")
        but.connect("clicked", self.messagesDistribution_cb)
        but.set_tooltip_text("Open a graph with messages distribution, separated by fields")
        table.attach(but, 0, 1, 1, 2, xoptions=gtk.FILL | gtk.EXPAND, yoptions=gtk.FILL, xpadding=2, ypadding=2)
        
        # Widget button data carving
        but = NetzobButton("Data carving")
        but.connect("clicked", self.dataCarving_cb)
        but.set_tooltip_text("Automatically look for known patterns of data (URL, IP, email, etc.)")
        table.attach(but, 0, 1, 2, 3, xoptions=gtk.FILL | gtk.EXPAND, yoptions=gtk.FILL, xpadding=2, ypadding=2)

        # Widget button to analyze for ASN.1 presence
#        but = NetzobButton("Find ASN.1 fields")
#        but.connect("clicked", self.findASN1Fields_cb)
#        table.attach(but, 0, 1, 2, 3, xoptions=gtk.FILL | gtk.EXPAND, yoptions=gtk.FILL, xpadding=2, ypadding=2)

        ## Dependencies inference
        frame = NetzobFrame("3 - Dependencies inference")
        topPanel.pack_start(frame, False, False, 0)
        table = gtk.Table(rows=4, columns=4, homogeneous=False)
        table.show()
        frame.add(table)

        # Widget button find size fields
        but = NetzobButton("Find size fields")
        but.connect("clicked", self.findSizeFields)
        but.set_tooltip_text("Automatically find potential size fields and associated payloads")
        table.attach(but, 0, 1, 0, 1, xoptions=gtk.FILL | gtk.EXPAND, yoptions=gtk.FILL, xpadding=2, ypadding=2)

        # Widget button for environment dependencies
        but = NetzobButton("Environment dependencies")
        but.connect("clicked", self.env_dependencies_cb)
        but.set_tooltip_text("Automatically look for environmental dependencies (retrieved during capture) in messages")
        table.attach(but, 0, 1, 1, 2, xoptions=gtk.FILL | gtk.EXPAND, yoptions=gtk.FILL, xpadding=2, ypadding=2)

        
        ## Visualization
        frame = NetzobFrame("4 - Visualization")
        topPanel.pack_start(frame, False, False, 0)
        table = gtk.Table(rows=4, columns=4, homogeneous=False)
        table.show()
        frame.add(table)

        # Widget for choosing the format
        label = NetzobLabel("Format : ")
        self.comboDisplayFormat = NetzobComboBoxEntry()
        self.comboDisplayFormat_handler = self.comboDisplayFormat.connect("changed", self.updateDisplayFormat)
        table.attach(label, 0, 1, 0, 1, xoptions=gtk.FILL, yoptions=0, xpadding=2, ypadding=0)
        table.attach(self.comboDisplayFormat, 1, 2, 0, 1, xoptions=gtk.FILL, yoptions=0, xpadding=2, ypadding=0)

        # Widget for choosing the unit size
        label = NetzobLabel("Unit size : ")
        self.comboDisplayUnitSize = NetzobComboBoxEntry()
        self.comboDisplayUnitSize_handler = self.comboDisplayUnitSize.connect("changed", self.updateDisplayUnitSize)
        table.attach(label, 0, 1, 1, 2, xoptions=gtk.FILL, yoptions=0, xpadding=2, ypadding=0)
        table.attach(self.comboDisplayUnitSize, 1, 2, 1, 2, xoptions=gtk.FILL, yoptions=0, xpadding=2, ypadding=0)

        # Widget for choosing the displayed sign
        label = NetzobLabel("Sign : ")
        self.comboDisplaySign = NetzobComboBoxEntry()
        self.comboDisplaySign_handler = self.comboDisplaySign.connect("changed", self.updateDisplaySign)
        table.attach(label, 0, 1, 2, 3, xoptions=gtk.FILL, yoptions=0, xpadding=2, ypadding=0)
        table.attach(self.comboDisplaySign, 1, 2, 2, 3, xoptions=gtk.FILL, yoptions=0, xpadding=2, ypadding=0)

        # Widget for choosing the displayed endianess
        label = NetzobLabel("Endianess : ")
        self.comboDisplayEndianess = NetzobComboBoxEntry()
        self.comboDisplayEndianess_handler = self.comboDisplayEndianess.connect("changed", self.updateDisplayEndianess)
        table.attach(label, 0, 1, 3, 4, xoptions=gtk.FILL, yoptions=0, xpadding=2, ypadding=0)
        table.attach(self.comboDisplayEndianess, 1, 2, 3, 4, xoptions=gtk.FILL, yoptions=0, xpadding=2, ypadding=0)
        
        ## Semantic inference
        frame = NetzobFrame(" - Search data")
        topPanel.pack_start(frame, False, False, 0)
        table = gtk.Table(rows=4, columns=4, homogeneous=False)
        table.show()
        frame.add(table)

        # Widget button for search
        self.searchEntry = gtk.Entry()
        self.searchEntry.show()
        table.attach(self.searchEntry, 0, 1, 0, 1, xoptions=gtk.FILL | gtk.EXPAND, yoptions=gtk.FILL, xpadding=2, ypadding=2)
        
        # Combo to select the type of the input
        self.typeCombo = gtk.combo_box_entry_new_text()
        self.typeCombo.show()
        self.typeStore = gtk.ListStore(str)
        self.typeCombo.set_model(self.typeStore)
        self.typeCombo.get_model().append([Format.STRING])
        self.typeCombo.get_model().append([Format.HEX])
        self.typeCombo.get_model().append([Format.BINARY])
        self.typeCombo.get_model().append([Format.OCTAL])
        self.typeCombo.get_model().append([Format.DECIMAL])
        table.attach(self.typeCombo, 0, 1, 1, 2, xoptions=gtk.FILL | gtk.EXPAND, yoptions=gtk.FILL, xpadding=2, ypadding=2)
        
        but = NetzobButton("Search")
        but.connect("clicked", self.search_cb)
        but.set_tooltip_text("A search function available in different encoding format")
        table.attach(but, 0, 1, 2, 3, xoptions=gtk.FILL | gtk.EXPAND, yoptions=gtk.FILL, xpadding=2, ypadding=2)
        
        

        #+----------------------------------------------
        #| LEFT PART OF THE GUI : SYMBOL TREEVIEW
        #+----------------------------------------------
        bottomPanel = gtk.HPaned()
        bottomPanel.show()
        self.panel.pack_start(bottomPanel, True, True, 0)
        leftPanel = gtk.VBox(False, spacing=0)
#        leftPanel.set_size_request(-1, -1)
        leftPanel.show()
        bottomPanel.add(leftPanel)
        # Initialize the treeview generator for the symbols
        leftPanel.pack_start(self.treeSymbolGenerator.getScrollLib(), True, True, 0)
        # Attach to the treeview few actions (DnD, cursor and buttons handlers...)
        self.treeSymbolGenerator.getTreeview().enable_model_drag_dest(self.TARGETS, gtk.gdk.ACTION_DEFAULT | gtk.gdk.ACTION_MOVE)
        self.treeSymbolGenerator.getTreeview().connect("drag_data_received", self.drop_fromDND)
        self.treeSymbolGenerator.getTreeview().connect('button-press-event', self.button_press_on_treeview_symbols)

        #+----------------------------------------------
        #| RIGHT PART OF THE GUI : TYPE STRUCTURE OUTPUT
        #+----------------------------------------------
        rightPanel = gtk.VPaned()
        rightPanel.show()
        bottomPanel.add(rightPanel)
        rightPanel.add(self.treeTypeStructureGenerator.getScrollLib())
        self.treeTypeStructureGenerator.getTreeview().connect('button-press-event', self.button_press_on_treeview_typeStructure)
        self.log.debug("GUI for sequential part is created")

        #+----------------------------------------------
        #| RIGHT PART OF THE GUI : MESSAGE TREEVIEW MESSAGE
        #+----------------------------------------------
        rightPanelOptions = gtk.VPaned()
        rightPanelOptions.show()
        rightPanel.add(rightPanelOptions)
        
        rightPanelOptions.add(self.treeMessageGenerator.getScrollLib())

        # Attach to the treeview few actions (DnD, cursor and buttons handlers...)
        self.treeMessageGenerator.getTreeview().enable_model_drag_source(gtk.gdk.BUTTON1_MASK, self.TARGETS, gtk.gdk.ACTION_DEFAULT | gtk.gdk.ACTION_MOVE)
        self.treeMessageGenerator.getTreeview().connect("drag-data-get", self.drag_fromDND)
        self.treeMessageGenerator.getTreeview().connect('button-press-event', self.button_press_on_treeview_messages)
        self.treeMessageGenerator.getTreeview().connect('button-release-event', self.button_release_on_treeview_messages)
        self.treeMessageGenerator.getTreeview().connect("row-activated", self.dbClickToChangeFormat)
        
        #+----------------------------------------------
        #| RIGHT PART OF THE GUI : Search view
        #+----------------------------------------------
        rightPanelOptions.add(self.treeSearchGenerator.getScrollLib())
#        self.treeSearchGenerator.getTreeview().connect('button-press-event', self.button_press_on_treeview_typeStructure)

    def sequenceAlignmentOnAllSymbols(self, widget):
        # Sanity checks
        if self.netzob.getCurrentProject() == None:
            NetzobErrorMessage("No project selected.")
            return
        # Retrieve all the symbols
        project = self.netzob.getCurrentProject()
        symbols = project.getVocabulary().getSymbols()
        # Execute the process of alignment (show the gui...)
        self.sequenceAlignment(symbols)

    def sequenceAlignmentOnSpecifiedSymbols(self, widget, symbols):
        # Sanity checks
        if self.netzob.getCurrentProject() == None:
            NetzobErrorMessage("No project selected.")
            return
        # Retrieve all the symbols
        project = self.netzob.getCurrentProject()
        # Execute the process of alignment (show the gui...)
        self.sequenceAlignment(symbols)

    #+----------------------------------------------
    #| sequenceAlignment:
    #|   Parse the traces and store the results
    #+----------------------------------------------
    def sequenceAlignment(self, symbols):

        self.treeMessageGenerator.clear()
        self.treeSymbolGenerator.clear()
        self.treeTypeStructureGenerator.clear()
        self.update()

        dialog = gtk.Dialog(title="Sequence alignment", flags=0, buttons=None)
        panel = gtk.Table(rows=4, columns=3, homogeneous=False)
        panel.show()

        ## Similarity threshold
        label = NetzobLabel("Similarity threshold:")
        combo = gtk.combo_box_entry_new_text()
        combo.set_model(gtk.ListStore(str))
        combo.connect("changed", self.updateScoreLimit)
        possible_choices = [100, 95, 90, 85, 80, 75, 70, 65, 60, 55, 50, 45, 40, 35, 30, 25, 20, 15, 10, 5]

        min_equivalence = self.netzob.getCurrentProject().getConfiguration().getVocabularyInferenceParameter(ProjectConfiguration.VOCABULARY_EQUIVALENCE_THRESHOLD)
        for i in range(len(possible_choices)):
            combo.append_text(str(possible_choices[i]))
            if str(possible_choices[i]) == str(int(min_equivalence)):
                combo.set_active(i)
        combo.show()
        panel.attach(label, 0, 1, 0, 1, xoptions=gtk.FILL, yoptions=0, xpadding=5, ypadding=5)
        panel.attach(combo, 1, 2, 0, 1, xoptions=gtk.FILL, yoptions=0, xpadding=5, ypadding=5)

        # Widget button activate orphan reduction
        butOrphanReduction = gtk.CheckButton("Orphan reduction")
        doOrphanReduction = self.netzob.getCurrentProject().getConfiguration().getVocabularyInferenceParameter(ProjectConfiguration.VOCABULARY_ORPHAN_REDUCTION)
        if doOrphanReduction:
            butOrphanReduction.set_active(True)
        else:
            butOrphanReduction.set_active(False)
        butOrphanReduction.connect("toggled", self.activeOrphanReduction)
        butOrphanReduction.show()
        panel.attach(butOrphanReduction, 0, 1, 1, 2, xoptions=gtk.FILL, yoptions=0, xpadding=5, ypadding=5)

        # Widget checkbox for selecting the slickery during alignement process
        but = gtk.CheckButton("Smooth alignment")
        doInternalSlick = self.netzob.getCurrentProject().getConfiguration().getVocabularyInferenceParameter(ProjectConfiguration.VOCABULARY_DO_INTERNAL_SLICK)
        if doInternalSlick:
            but.set_active(True)
        else:
            but.set_active(False)
        but.connect("toggled", self.activeInternalSlickRegexes)
        but.show()
        panel.attach(but, 1, 2, 1, 2, xoptions=gtk.FILL, yoptions=0, xpadding=5, ypadding=5)

        # Progress bar
        self.progressbarAlignment = NetzobProgressBar()
        panel.attach(self.progressbarAlignment, 0, 2, 2, 3, xoptions=gtk.FILL, yoptions=0, xpadding=5, ypadding=5)

        # Button
        searchButton = NetzobButton("Sequence alignment")
        searchButton.connect("clicked", self.sequenceAlignment_cb_cb, dialog, symbols)
        panel.attach(searchButton, 0, 2, 3, 4, xoptions=gtk.FILL, yoptions=0, xpadding=5, ypadding=5)

        dialog.vbox.pack_start(panel, True, True, 0)
        dialog.show()

    #+----------------------------------------------
    #| sequenceAlignment_cb_cb:
    #|   Launch a sequence alignment thread
    #+----------------------------------------------
    def sequenceAlignment_cb_cb(self, widget, dialog, symbols):
        self.currentExecutionOfAlignmentHasFinished = False
        # Start the progress bar
        gobject.timeout_add(200, self.do_pulse_for_sequenceAlignment)
        # Start the alignment JOB
        Job(self.startSequenceAlignment(symbols, dialog))

    #+----------------------------------------------
    #| startSequenceAlignment:
    #|   Execute the Job of the Alignment in a unsynchronized way
    #+----------------------------------------------
    def startSequenceAlignment(self, symbols, dialog):
        self.currentExecutionOfAlignmentHasFinished = False
        alignmentSolution = NeedlemanAndWunsch(self.percentOfAlignmentProgessBar)
        try:
            (yield ThreadedTask(alignmentSolution.alignSymbols, symbols, self.netzob.getCurrentProject()))
        except TaskError, e:
            self.log.error("Error while proceeding to the alignment : " + str(e))

        new_symbols = alignmentSolution.getLastResult()
        self.currentExecutionOfAlignmentHasFinished = True

        dialog.destroy()

        # Show the new symbol in the interface
        self.netzob.getCurrentProject().getVocabulary().setSymbols(new_symbols)
        if len(new_symbols) > 0:
            symbol = new_symbols[0]
            self.selectedSymbol = symbol
            self.treeMessageGenerator.default(self.selectedSymbol)
            self.treeSymbolGenerator.default()

    def percentOfAlignmentProgessBar(self, percent, message):
#        gobject.idle_add(self.progressbarAlignment.set_fraction, float(percent))
        if message == None:
            gobject.idle_add(self.progressbarAlignment.set_text, "")
        else:
            gobject.idle_add(self.progressbarAlignment.set_text, message)

    #+----------------------------------------------
    #| do_pulse_for_sequenceAlignment:
    #|   Computes if the progress bar must be updated or not
    #+----------------------------------------------
    def do_pulse_for_sequenceAlignment(self):
        if self.currentExecutionOfAlignmentHasFinished == False:
            self.progressbarAlignment.pulse()
            return True
        return False

    def forcePartitioningOnAllSymbols(self, widget):
        # Sanity checks
        if self.netzob.getCurrentProject() == None:
            NetzobErrorMessage("No project selected.")
            return
        # Retrieve all the symbols
        project = self.netzob.getCurrentProject()
        symbols = project.getVocabulary().getSymbols()
        # Execute the process of alignment (show the gui...)
        self.forcePartitioning(symbols)

    def forcePartitioningOnSpecifiedSymbols(self, widget, symbols):
        # Sanity checks
        if self.netzob.getCurrentProject() == None:
            NetzobErrorMessage("No project selected.")
            return
        # Retrieve all the symbols
        project = self.netzob.getCurrentProject()
        # Execute the process of alignment (show the gui...)
        self.forcePartitioning(symbols)

    #+----------------------------------------------
    #| forcePartitioning_cb:
    #|   Force the delimiter for partitioning
    #+----------------------------------------------
    def forcePartitioning(self, symbols):

        self.treeMessageGenerator.clear()
        self.treeSymbolGenerator.clear()
        self.treeTypeStructureGenerator.clear()
        self.update()
        dialog = gtk.Dialog(title="Force partitioning", flags=0, buttons=None)
        panel = gtk.Table(rows=3, columns=3, homogeneous=False)
        panel.show()

        # Label
        label = NetzobLabel("Delimiter: ")
        panel.attach(label, 0, 1, 0, 1, xoptions=gtk.FILL, yoptions=0, xpadding=5, ypadding=5)

        # Entry for delimiter
        entry = gtk.Entry(4)
        entry.show()
        panel.attach(entry, 1, 2, 0, 1, xoptions=gtk.FILL, yoptions=0, xpadding=5, ypadding=5)

        # Label
        label = NetzobLabel("Format type: ")
        panel.attach(label, 0, 1, 1, 2, xoptions=gtk.FILL, yoptions=0, xpadding=5, ypadding=5)

        # Delimiter type
        typeCombo = gtk.combo_box_entry_new_text()
        typeCombo.show()
        typeStore = gtk.ListStore(str)
        typeCombo.set_model(typeStore)
        typeCombo.get_model().append([Format.STRING])
        typeCombo.get_model().append([Format.HEX])
        typeCombo.set_active(0)
        panel.attach(typeCombo, 1, 2, 1, 2, xoptions=gtk.FILL, yoptions=0, xpadding=5, ypadding=5)

        # Button
        searchButton = NetzobButton("Force partitioning")
        searchButton.connect("clicked", self.forcePartitioning_cb_cb, dialog, typeCombo, entry, symbols)
        panel.attach(searchButton, 0, 2, 2, 3, xoptions=gtk.FILL, yoptions=0, xpadding=5, ypadding=5)

        dialog.vbox.pack_start(panel, True, True, 0)
        dialog.show()

    #+----------------------------------------------
    #| forcePartitioning_cb_cb:
    #|   Force the delimiter for partitioning
    #+----------------------------------------------
    def forcePartitioning_cb_cb(self, widget, dialog, aFormat, delimiter, symbols):
        aFormat = aFormat.get_active_text()
        delimiter = delimiter.get_text()
        delimiter = TypeConvertor.encodeGivenTypeToNetzobRaw(delimiter, aFormat)

        for symbol in symbols:
            symbol.forcePartitioning(self.netzob.getCurrentProject().getConfiguration(), aFormat, delimiter)

        self.update()
        dialog.destroy()

    def simplePartitioningOnAllSymbols(self, widget):
        # Sanity checks
        if self.netzob.getCurrentProject() == None:
            NetzobErrorMessage("No project selected.")
            return
        # Retrieve all the symbols
        project = self.netzob.getCurrentProject()
        symbols = project.getVocabulary().getSymbols()
        # Execute the process of alignment (show the gui...)
        self.simplePartitioning(symbols)

    def simplePartitioningOnSpecifiedSymbols(self, widget, symbols):
        # Sanity checks
        if self.netzob.getCurrentProject() == None:
            NetzobErrorMessage("No project selected.")
            return
        # Retrieve all the symbols
        project = self.netzob.getCurrentProject()
        # Execute the process of alignment (show the gui...)
        self.simplePartitioning(symbols)

    #+----------------------------------------------
    #| simplePartitioning:
    #|   Apply a simple partitioning
    #+----------------------------------------------
    def simplePartitioning(self, symbols):
        self.treeMessageGenerator.clear()
        self.treeSymbolGenerator.clear()
        self.treeTypeStructureGenerator.clear()
        self.update()
        dialog = gtk.Dialog(title="Simple partitioning", flags=0, buttons=None)
        panel = gtk.Table(rows=3, columns=3, homogeneous=False)
        panel.show()

        # Label
        label = NetzobLabel("Minimum unit size: ")
        panel.attach(label, 0, 1, 0, 1, xoptions=gtk.FILL, yoptions=0, xpadding=5, ypadding=5)

        # Delimiter type
        possible_choices = [UnitSize.NONE, UnitSize.BIT, UnitSize.BITS8, UnitSize.BITS16, UnitSize.BITS32, UnitSize.BITS64]
        typeCombo = NetzobComboBoxEntry()
        typeCombo.set_button_sensitivity(gtk.SENSITIVITY_OFF)
        for i in range(len(possible_choices)):
            typeCombo.append_text(possible_choices[i])
            if possible_choices[i] == UnitSize.NONE:
                typeCombo.set_active(i)
        panel.attach(typeCombo, 1, 2, 0, 1, xoptions=gtk.FILL, yoptions=0, xpadding=5, ypadding=5)

        # Button
        searchButton = NetzobButton("Simple partitioning")
        searchButton.connect("clicked", self.simplePartitioning_cb_cb, dialog, typeCombo, symbols)
        panel.attach(searchButton, 0, 2, 2, 3, xoptions=gtk.FILL, yoptions=0, xpadding=5, ypadding=5)

        dialog.vbox.pack_start(panel, True, True, 0)
        dialog.show()

    #+----------------------------------------------
    #| simplePartitioning_cb_cb:
    #|   Apply a simple partitioning
    #+----------------------------------------------
    def simplePartitioning_cb_cb(self, widget, dialog, unitSize_widget, symbols):
        unitSize = unitSize_widget.get_active_text()
        for symbol in symbols:
            symbol.simplePartitioning(self.netzob.getCurrentProject().getConfiguration(), unitSize)
        dialog.destroy()
        self.update()

    def smoothPartitioningOnAllSymbols(self, widget):
        # Sanity checks
        if self.netzob.getCurrentProject() == None:
            NetzobErrorMessage("No project selected.")
            return
        # Retrieve all the symbols
        project = self.netzob.getCurrentProject()
        symbols = project.getVocabulary().getSymbols()
        # Execute the process of alignment (show the gui...)
        self.smoothPartitioning(symbols)

    def smoothPartitioningOnSpecifiedSymbols(self, widget, symbols):
        # Sanity checks
        if self.netzob.getCurrentProject() == None:
            NetzobErrorMessage("No project selected.")
            return
        # Execute the process of alignment (show the gui...)
        self.smoothPartitioning(symbols)

    #+----------------------------------------------
    #| Called when user wants to slick the current regexes
    #+----------------------------------------------
    def smoothPartitioning(self, symbols):
        # Sanity checks
        if self.netzob.getCurrentProject() == None:
            NetzobErrorMessage("No project selected.")
            return

        for symbol in symbols:
            symbol.slickRegex(self.netzob.getCurrentProject())

        self.update()

    def resetPartitioningOnAllSymbols(self, widget):
        # Sanity checks
        if self.netzob.getCurrentProject() == None:
            NetzobErrorMessage("No project selected.")
            return
        # Retrieve all the symbols
        project = self.netzob.getCurrentProject()
        symbols = project.getVocabulary().getSymbols()
        # Execute the process of alignment (show the gui...)
        self.resetPartitioning(symbols)

    def resetPartitioningOnSpecifiedSymbols(self, widget, symbols):
        # Sanity checks
        if self.netzob.getCurrentProject() == None:
            NetzobErrorMessage("No project selected.")
            return
        # Execute the process of alignment (show the gui...)
        self.resetPartitioning(symbols)

    #+----------------------------------------------
    #| resetPartitioning_cb:
    #|   Called when user wants to reset the current alignment
    #+----------------------------------------------
    def resetPartitioning(self, symbols):
        # Sanity checks
        if self.netzob.getCurrentProject() == None:
            NetzobErrorMessage("No project selected.")
            return
        for symbol in symbols:
            symbol.resetPartitioning(self.netzob.getCurrentProject())
        self.update()

    #+----------------------------------------------
    #| button_press_on_treeview_symbols:
    #|   operation when the user click on the treeview.
    #|   mainly to open a contextual menu
    #+----------------------------------------------
    def button_press_on_treeview_symbols(self, treeview, event):
        # Sanity checks
        project = self.netzob.getCurrentProject()
        if project == None:
            NetzobErrorMessage("No project selected.")
            return
        if project.getVocabulary() == None:
            NetzobErrorMessage("The current project doesn't have any referenced vocabulary.")
            return

        x = int(event.x)
        y = int(event.y)
        clickedSymbol = self.treeSymbolGenerator.getSymbolAtPosition(x, y)

        if event.type == gtk.gdk.BUTTON_PRESS and event.button == 1 and clickedSymbol != None:
            self.selectedSymbol = clickedSymbol
            self.treeTypeStructureGenerator.setSymbol(self.selectedSymbol)
            self.updateTreeStoreTypeStructure()
            self.updateTreeStoreMessage()

        if event.type == gtk.gdk.BUTTON_PRESS and event.button == 3:
            self.build_context_menu_for_symbols(event, clickedSymbol)

    def button_release_on_treeview_messages(self, treeview, event):
        # re-enable selection
        treeview.get_selection().set_select_function(lambda * ignore: True)
        target = treeview.get_path_at_pos(int(event.x), int(event.y))
        if (self.defer_select and target and self.defer_select == target[0] and not (event.x == 0 and event.y == 0)):  # certain drag and drop
            treeview.set_cursor(target[0], target[1], False)
            self.defer_select = False

    #+----------------------------------------------
    #| button_press_on_treeview_messages:
    #|   operation when the user click on the treeview.
    #|   mainly to open a contextual menu
    #+----------------------------------------------
    def button_press_on_treeview_messages(self, treeview, event):
        target = treeview.get_path_at_pos(int(event.x), int(event.y))
        if (target and event.type == gtk.gdk.BUTTON_PRESS and not (event.state & (gtk.gdk.CONTROL_MASK | gtk.gdk.SHIFT_MASK)) and treeview.get_selection().path_is_selected(target[0])):
            # disable selection
            treeview.get_selection().set_select_function(lambda * ignore: False)
            self.defer_select = target[0]

        # Display the details of a packet
        if event.type == gtk.gdk.BUTTON_PRESS and event.button == 1:
            x = int(event.x)
            y = int(event.y)
            try:
                (path, treeviewColumn, x, y) = treeview.get_path_at_pos(x, y)
            except:
                # No message selected
                pass
            else:
                # A message is selected
                aIter = treeview.get_model().get_iter(path)
                if aIter:
                    if treeview.get_model().iter_is_valid(aIter):
                        message_id = treeview.get_model().get_value(aIter, 0)
                        # Following line commented because of unused variable symbol
                        #symbol = self.treeMessageGenerator.getSymbol()
                        # Do nothing for now

        # Popup a menu
        elif event.type == gtk.gdk.BUTTON_PRESS and event.button == 3:
            self.log.debug("User requested a contextual menu (treeview messages)")
            x = int(event.x)
            y = int(event.y)
            (path, treeviewColumn, x, y) = treeview.get_path_at_pos(x, y)

            # Retrieve the selected message
            message_id = None
            aIter = treeview.get_model().get_iter(path)
            if aIter:
                if treeview.get_model().iter_is_valid(aIter):
                    message_id = treeview.get_model().get_value(aIter, 0)

            # Retrieve the selected column number
            iField = 0
            for col in treeview.get_columns():
                if col == treeviewColumn:
                    break
                iField += 1

            selectedField = None
            for field in self.treeMessageGenerator.getSymbol().getFields():
                if field.getIndex() == iField:
                    selectedField = field
            if selectedField == None:
                self.log.warn("Impossible to retrieve the clicked field !")
                return

            menu = gtk.Menu()

            # Add entry to edit field
            item = gtk.MenuItem("Edit field")
            item.show()
            item.connect("activate", self.displayPopupToEditField, selectedField)
            menu.append(item)

            # Add sub-entries to change the type of a specific column
            subMenu = self.build_encoding_submenu_for_field(selectedField, message_id)
            item = gtk.MenuItem("Field visualization")
            item.set_submenu(subMenu)
            item.show()
            menu.append(item)

            # Add entries to concatenate column
            concatMenu = gtk.Menu()
            if selectedField.getIndex() > 0:
                item = gtk.MenuItem("with precedent field")
                item.show()
                item.connect("activate", self.rightClickToConcatColumns, selectedField, "left")
                concatMenu.append(item)

            if selectedField.getIndex() < len(self.treeMessageGenerator.getSymbol().getFields()) - 1:
                item = gtk.MenuItem("with next field")
                item.show()
                item.connect("activate", self.rightClickToConcatColumns, selectedField, "right")
                concatMenu.append(item)
            item = gtk.MenuItem("Concatenate field")
            item.set_submenu(concatMenu)
            item.show()
            menu.append(item)

            # Add entry to split the column
            item = gtk.MenuItem("Split field")
            item.show()
            item.connect("activate", self.rightClickToSplitColumn, selectedField)
            menu.append(item)

            # Add entry to retrieve the field domain of definition
            item = gtk.MenuItem("Field's domain of definition")
            item.show()
            item.connect("activate", self.rightClickDomainOfDefinition, selectedField)
            menu.append(item)

            # Add sub-entries to change the variable of a specific column
            if selectedField.getVariable() == None:
                typeMenuVariable = gtk.Menu()
                itemVariable = gtk.MenuItem("Create a variable")
                itemVariable.show()
                itemVariable.connect("activate", self.rightClickCreateVariable, self.treeMessageGenerator.getSymbol(), selectedField)
                typeMenuVariable.append(itemVariable)
            else:
                typeMenuVariable = gtk.Menu()
                itemVariable = gtk.MenuItem("Edit variable")
                itemVariable.show()
                itemVariable.connect("activate", self.rightClickEditVariable, selectedField)
                typeMenuVariable.append(itemVariable)

            if selectedField.getVariable() != None:
                itemVariable3 = gtk.MenuItem("Remove variable")
                itemVariable3.show()
                itemVariable3.connect("activate", self.rightClickRemoveVariable, selectedField)
                typeMenuVariable.append(itemVariable3)

            item = gtk.MenuItem("Configure variation of field")
            item.set_submenu(typeMenuVariable)
            item.show()
            menu.append(item)

            item = gtk.SeparatorMenuItem()
            item.show()
            menu.append(item)

            # Add entries for copy functions
            copyMenu = gtk.Menu()
            item = gtk.MenuItem("Raw message")
            item.show()
            item.connect("activate", self.rightClickToCopyToClipboard, message_id, False, False, None)
            copyMenu.append(item)
            item = gtk.MenuItem("Aligned message")
            item.show()
            item.connect("activate", self.rightClickToCopyToClipboard, message_id, True, False, None)
            copyMenu.append(item)
            item = gtk.MenuItem("Aligned formatted message")
            item.show()
            item.connect("activate", self.rightClickToCopyToClipboard, message_id, True, True, None)
            copyMenu.append(item)
            item = gtk.MenuItem("Field")
            item.show()
            item.connect("activate", self.rightClickToCopyToClipboard, message_id, True, False, selectedField)
            copyMenu.append(item)
            item = gtk.MenuItem("Formatted field")
            item.show()
            item.connect("activate", self.rightClickToCopyToClipboard, message_id, True, True, selectedField)
            copyMenu.append(item)
            item = gtk.MenuItem("Copy to clipboard")
            item.set_submenu(copyMenu)
            item.show()
            menu.append(item)

            # Add entry to show properties of the message
            item = gtk.MenuItem("Message properties")
            item.show()
            item.connect("activate", self.rightClickShowPropertiesOfMessage, message_id)
            menu.append(item)

            # Add entry to delete the message
            item = gtk.MenuItem("Delete message")
            item.show()
            item.connect("activate", self.rightClickDeleteMessage)
            menu.append(item)

            menu.popup(None, None, None, event.button, event.time)

    #+----------------------------------------------
    #| build_encoding_submenu_for_field:
    #|   Build a submenu for field data visualization.
    #+----------------------------------------------
    def build_encoding_submenu_for_field(self, field, message_id):
        menu = gtk.Menu()

        # Retrieve the selected message
        message = self.selectedSymbol.getMessageByID(message_id)
        if message == None:
            self.log.warning("Impossible to retrieve the message based on its ID [{0}]".format(message_id))
            return

        # Retrieve content of the field
        field_content = message.getSplittedData(False)[field.getIndex()]

        # Format submenu
        possible_choices = Format.getSupportedFormats()
        subMenu = gtk.Menu()
        for value in possible_choices:
            # Get preview of field content
            text_preview = TypeConvertor.encodeNetzobRawToGivenType(field_content, value)
            if len(text_preview) > 10:
                text_preview = text_preview[:10] + "..."

            item = gtk.MenuItem(value + " (" + text_preview + ")")
            item.show()
            item.connect("activate", self.rightClickToChangeFormat, field, value)
            subMenu.append(item)
        item = gtk.MenuItem("Format")
        item.set_submenu(subMenu)
        item.show()
        menu.append(item)

        # Unitsize submenu
        possible_choices = [UnitSize.NONE, UnitSize.BIT, UnitSize.BITS8, UnitSize.BITS16, UnitSize.BITS32, UnitSize.BITS64]
        subMenu = gtk.Menu()
        for value in possible_choices:
            item = gtk.MenuItem(value)
            item.show()
            item.connect("activate", self.rightClickToChangeUnitSize, field, value)
            subMenu.append(item)
        item = gtk.MenuItem("UnitSize")
        item.set_submenu(subMenu)
        item.show()
        menu.append(item)

        # Sign submenu
        possible_choices = [Sign.SIGNED, Sign.UNSIGNED]
        subMenu = gtk.Menu()
        for value in possible_choices:
            item = gtk.MenuItem(value)
            item.show()
            item.connect("activate", self.rightClickToChangeSign, field, value)
            subMenu.append(item)
        item = gtk.MenuItem("Sign")
        item.set_submenu(subMenu)
        item.show()
        menu.append(item)

        # Endianess submenu
        possible_choices = [Endianess.BIG, Endianess.LITTLE]
        subMenu = gtk.Menu()
        for value in possible_choices:
            item = gtk.MenuItem(value)
            item.show()
            item.connect("activate", self.rightClickToChangeEndianess, field, value)
            subMenu.append(item)
        item = gtk.MenuItem("Endianess")
        item.set_submenu(subMenu)
        item.show()
        menu.append(item)
        return menu

    def displayPopupToEditField(self, event, field):
        dialog = gtk.MessageDialog(None,
                                   gtk.DIALOG_MODAL,
                                   gtk.MESSAGE_INFO,
                                   gtk.BUTTONS_CANCEL,
                                   "Modify field attributes")
        vbox = gtk.VBox()

        # Create hbox for field name
        hbox = gtk.HBox()
        vbox.pack_start(hbox, False, 5, 5)
        hbox.pack_start(NetzobLabel("Name : "), False, 5, 5)
        entryName = gtk.Entry()
        entryName.set_text(field.getName())
        # Allow the user to press enter to do ok
        entryName.connect("activate", self.responseToDialog, dialog, gtk.RESPONSE_OK)
        hbox.pack_end(entryName)

        # Create hbox for field description
        hbox = gtk.HBox()
        vbox.pack_start(hbox, False, 5, 5)
        hbox.pack_start(NetzobLabel("Description : "), False, 5, 5)
        entryDescr = gtk.Entry()
        entryDescr.set_text(field.getDescription())
        # Allow the user to press enter to do ok
        entryDescr.connect("activate", self.responseToDialog, dialog, gtk.RESPONSE_OK)
        hbox.pack_end(entryDescr)

        # Create hbox for field regex
        hbox = gtk.HBox()
        vbox.pack_start(hbox, False, 5, 5)
        hbox.pack_start(NetzobLabel("Regex (be careful !) : "), False, 5, 5)
        entryRegex = gtk.Entry()
        entryRegex.set_text(field.getRegex())
        # Allow the user to press enter to do ok
        entryRegex.connect("activate", self.responseToDialog, dialog, gtk.RESPONSE_OK)
        hbox.pack_end(entryRegex)

        # Create hbox for field encapsulation level
        hbox = gtk.HBox()
        vbox.pack_start(hbox, False, 5, 5)
        hbox.pack_start(NetzobLabel("Encapsulation level : "), False, 5, 5)
        comboEncap = NetzobComboBoxEntry()
        for i in range(10):
            comboEncap.append_text(str(i))
            if i == field.getEncapsulationLevel():
                comboEncap.set_active(i)
        hbox.pack_end(comboEncap)

        # Run the dialog
        dialog.vbox.pack_end(vbox, True, True, 0)
        dialog.show_all()
        dialog.add_button(gtk.STOCK_OK, gtk.RESPONSE_OK)
        result = dialog.run()
        if result != gtk.RESPONSE_OK:
            dialog.destroy()
            return

        # Update field name
        text = entryName.get_text()
        if (len(text) > 0):
            field.setName(text)

        # Update field description
        text = entryDescr.get_text()
        if (len(text) > 0):
            field.setDescription(text)

        # Update field regex
        text = entryRegex.get_text()
        if (len(text) > 0):
            field.setRegex(text)
        dialog.destroy()
        self.update()

        # Update field encapsulation level
        try:
            encapLevel = int(comboEncap.get_active())
        except TypeError:
            pass
        else:
            if encapLevel >= 0:
                field.setEncapsulationLevel(encapLevel)
        self.update()

    #+----------------------------------------------
    #| button_press_on_treeview_typeStructure:
    #|   operation when the user click on the treeview.
    #|   mainly to open a contextual menu
    #+----------------------------------------------
    def button_press_on_treeview_typeStructure(self, treeview, event):
        # Popup a menu
        if event.type == gtk.gdk.BUTTON_PRESS and event.button == 3:
            self.log.debug("User requested a contextual menu (on treeview typeStructure)")
            x = int(event.x)
            y = int(event.y)
            (path, treeviewColumn, x, y) = treeview.get_path_at_pos(x, y)
            (iField,) = path

            selectedField = None
            for field in self.treeMessageGenerator.getSymbol().getFields():
                if field.getIndex() == iField:
                    selectedField = field
            if selectedField == None:
                self.log.warn("Impossible to retrieve the clicked field !")
                return

            menu = gtk.Menu()

            # Add entry to edit field
            item = gtk.MenuItem("Edit field")
            item.show()
            item.connect("activate", self.displayPopupToEditField, selectedField)
            menu.append(item)

            # Add sub-entries to change the type of a specific field
            subMenu = self.build_encoding_submenu_for_field(selectedField)
            item = gtk.MenuItem("Field visualization")
            item.set_submenu(subMenu)
            item.show()
            menu.append(item)

            # Add entries to concatenate fields
            concatMenu = gtk.Menu()
            item = gtk.MenuItem("with precedent field")
            item.show()
            item.connect("activate", self.rightClickToConcatColumns, selectedField, "left")
            concatMenu.append(item)
            item = gtk.MenuItem("with next field")
            item.show()
            item.connect("activate", self.rightClickToConcatColumns, selectedField, "right")
            concatMenu.append(item)
            item = gtk.MenuItem("Concatenate field")
            item.set_submenu(concatMenu)
            item.show()
            menu.append(item)

            # Add entry to split the field
            item = gtk.MenuItem("Split field")
            item.show()
            item.connect("activate", self.rightClickToSplitColumn, selectedField)
            menu.append(item)

            # Add entry to retrieve the field domain of definition
            item = gtk.MenuItem("Field's domain of definition")
            item.show()
            item.connect("activate", self.rightClickDomainOfDefinition, selectedField)
            menu.append(item)

            # Add sub-entries to change the variable of a specific column
            if selectedField.getVariable() == None:
                typeMenuVariable = gtk.Menu()
                itemVariable = gtk.MenuItem("Create a variable")
                itemVariable.show()
                itemVariable.connect("activate", self.rightClickCreateVariable, self.treeMessageGenerator.getSymbol(), selectedField)
                typeMenuVariable.append(itemVariable)
            else:
                typeMenuVariable = gtk.Menu()
                itemVariable = gtk.MenuItem("Edit variable")
                itemVariable.show()
                itemVariable.connect("activate", self.rightClickEditVariable, selectedField)
                typeMenuVariable.append(itemVariable)

            if selectedField.getVariable() != None:
                itemVariable3 = gtk.MenuItem("Remove variable")
                itemVariable3.show()
                itemVariable3.connect("activate", self.rightClickRemoveVariable, selectedField)
                typeMenuVariable.append(itemVariable3)

            item = gtk.MenuItem("Configure variation of field")
            item.set_submenu(typeMenuVariable)
            item.show()
            menu.append(item)

            # Add entry to export fields
            item = gtk.MenuItem("Export selected fields")
            item.show()
            item.connect("activate", self.exportSelectedFields_cb)
            menu.append(item)

            menu.popup(None, None, None, event.button, event.time)

    #+----------------------------------------------
    #| exportSelectedFields_cb:
    #|   Callback to export the selected fields
    #|   as a new trace
    #+----------------------------------------------
    def exportSelectedFields_cb(self, event):
        # Retrieve associated messages of selected fields
        aggregatedCells = {}
        (model, paths) = self.treeTypeStructureGenerator.getTreeview().get_selection().get_selected_rows()
        for path in paths:
            aIter = model.get_iter(path)
            if(model.iter_is_valid(aIter)):
                iField = model.get_value(aIter, 0)

                selectedField = None
                for field in self.treeMessageGenerator.getSymbol().getFields():
                    if field.getIndex() == iField:
                        selectedField = field
                if selectedField == None:
                    self.log.warn("Impossible to retrieve the clicked field !")
                    return

                cells = self.treeTypeStructureGenerator.getSymbol().getCellsByField(selectedField)
                for i in range(len(cells)):
                    if not i in aggregatedCells:
                        aggregatedCells[i] = ""
                    aggregatedCells[i] += str(cells[i])

        # Popup a menu to save the data
        dialog = gtk.Dialog(title="Save selected data", flags=0, buttons=None)
        dialog.show()
        table = gtk.Table(rows=2, columns=3, homogeneous=False)
        table.show()

        # Add to an existing trace
        label = NetzobLabel("Add to an existing trace")
        entry = gtk.combo_box_entry_new_text()
        entry.show()
        entry.set_size_request(300, -1)
        entry.set_model(gtk.ListStore(str))
        projectsDirectoryPath = self.netzob.getCurrentWorkspace().getPath() + os.sep + "projects" + os.sep + self.netzob.getCurrentProject().getPath()
        for tmpDir in os.listdir(projectsDirectoryPath):
            if tmpDir == '.svn':
                continue
            entry.append_text(tmpDir)
        but = NetzobButton("Save")
        but.connect("clicked", self.add_packets_to_existing_trace, entry, aggregatedCells, dialog)
        table.attach(label, 0, 1, 0, 1, xoptions=0, yoptions=0, xpadding=5, ypadding=5)
        table.attach(entry, 1, 2, 0, 1, xoptions=0, yoptions=0, xpadding=5, ypadding=5)
        table.attach(but, 2, 3, 0, 1, xoptions=0, yoptions=0, xpadding=5, ypadding=5)

        # Create a new trace
        label = NetzobLabel("Create a new trace")
        entry = gtk.Entry()
        entry.show()
        but = NetzobButton("Save")
        but.connect("clicked", self.create_new_trace, entry, aggregatedCells, dialog)
        table.attach(label, 0, 1, 1, 2, xoptions=0, yoptions=0, xpadding=5, ypadding=5)
        table.attach(entry, 1, 2, 1, 2, xoptions=0, yoptions=0, xpadding=5, ypadding=5)
        table.attach(but, 2, 3, 1, 2, xoptions=0, yoptions=0, xpadding=5, ypadding=5)

        dialog.action_area.pack_start(table, True, True, 0)

    #+----------------------------------------------
    #| Add a selection of packets to an existing trace
    #+----------------------------------------------
    def add_packets_to_existing_trace(self, button, entry, messages, dialog):
        logging.warn("Not yet implemented")
        return

        # projectsDirectoryPath = self.netzob.getCurrentWorkspace().getPath() + os.sep + "projects" + os.sep + self.netzob.getCurrentProject().getPath()
        # existingTraceDir = projectsDirectoryPath + os.sep + entry.get_active_text()
        # # Create the new XML structure
        # res = "<datas>\n"
        # for message in messages:
        #     res += "<data proto=\"ipc\" sourceIp=\"local\" sourcePort=\"local\" targetIp=\"local\" targetPort=\"local\" timestamp=\"" + str(time.time()) + "\">\n"
        #     res += message + "\n"
        #     res += "</data>\n"
        # res += "</datas>\n"
        # # Dump into a random XML file
        # fd = open(existingTraceDir + os.sep + str(random.randint(100000, 9000000)) + ".xml"  , "w")
        # fd.write(res)
        # fd.close()
        # dialog.destroy()

    #+----------------------------------------------
    #| Creation of a new trace from a selection of packets
    #+----------------------------------------------
    def create_new_trace(self, button, entry, messages, dialog):
        logging.warn("Not yet implemented")
        return

        # projectsDirectoryPath = self.netzob.getCurrentWorkspace().getPath() + os.sep + "projects" + os.sep + self.netzob.getCurrentProject().getPath()
        # for tmpDir in os.listdir(projectsDirectoryPath):
        #     if tmpDir == '.svn':
        #         continue
        #     if entry.get_text() == tmpDir:
        #         dialogBis = gtk.Dialog(title="This trace already exists", flags=0, buttons=None)
        #         dialogBis.set_size_request(250, 50)
        #         dialogBis.show()
        #         return

        # # Create the dest Dir
        # newTraceDir = projectsDirectoryPath + os.sep + entry.get_text()
        # os.mkdir(newTraceDir)
        # # Create the new XML structure
        # res = "<datas>\n"
        # for message in messages.values():
        #     res += "<data proto=\"ipc\" sourceIp=\"local\" sourcePort=\"local\" targetIp=\"local\" targetPort=\"local\" timestamp=\"" + str(time.time()) + "\">\n"
        #     res += message + "\n"
        #     res += "</data>\n"
        # res += "</datas>\n"
        # # Dump into a random XML file
        # fd = open(newTraceDir + os.sep + str(random.randint(100000, 9000000)) + ".xml"  , "w")
        # fd.write(res)
        # fd.close()
        # dialog.destroy()
        # self.netzob.updateListOfAvailableProjects()

    #+----------------------------------------------
    #| rightClickDomainOfDefinition:
    #|   Retrieve the domain of definition of the selected column
    #+----------------------------------------------
    def rightClickDomainOfDefinition(self, event, field):
        # Sanity checks
        project = self.netzob.getCurrentProject()
        if project == None:
            NetzobErrorMessage("No project selected.")
            return

        cells = self.treeMessageGenerator.getSymbol().getUniqValuesByField(field)
        tmpDomain = set()
        for cell in cells:
            tmpDomain.add(TypeConvertor.encodeNetzobRawToGivenType(cell, field.getFormat()))
        domain = sorted(tmpDomain)

        dialog = gtk.Dialog(title="Domain of definition for the column " + field.getName(), flags=0, buttons=None)

        # Text view containing domain of definition
        ## ListStore format:
        # str: symbol.id
        treeview = gtk.TreeView(gtk.ListStore(str))
        treeview.set_size_request(500, 300)
        treeview.show()

        cell = gtk.CellRendererText()
        cell.set_sensitive(True)
        cell.set_property('editable', True)

        column = gtk.TreeViewColumn("Column " + str(field.getIndex()))
        column.pack_start(cell, True)
        column.set_attributes(cell, text=0)

        treeview.append_column(column)

        for elt in domain:
            treeview.get_model().append([elt])

        scroll = gtk.ScrolledWindow()
        scroll.set_policy(gtk.POLICY_AUTOMATIC, gtk.POLICY_AUTOMATIC)
        scroll.show()
        scroll.add(treeview)

        dialog.vbox.pack_start(scroll, True, True, 0)
        dialog.show()

    #+----------------------------------------------
    #| rightClickToCopyToClipboard:
    #|   Copy the message to the clipboard
    #+----------------------------------------------
    def rightClickToCopyToClipboard(self, event, id_message, aligned, encoded, field):
        self.log.debug("The user wants to copy the following message to the clipboard : " + str(id_message))

        # Retrieve the selected message
        message = self.selectedSymbol.getMessageByID(id_message)
        if message == None:
            self.log.warning("Impossible to retrieve the message based on its ID [{0}]".format(id_message))
            return

        if aligned == False:  # Copy the entire raw message
            self.netzob.clipboard.set_text(message.getStringData())
        elif field == None:  # Copy the entire aligned message
            self.netzob.clipboard.set_text(str(message.applyAlignment(styled=False, encoded=encoded)))
        else:  # Just copy the selected field
            self.netzob.clipboard.set_text(message.applyAlignment(styled=False, encoded=encoded)[field.getIndex()])

    #+----------------------------------------------
    #| rightClickShowPropertiesOfMessage:
    #|   Show a popup to present the properties of the selected message
    #+----------------------------------------------
    def rightClickShowPropertiesOfMessage(self, event, id_message):
        self.log.debug("The user wants to see the properties of message " + str(id_message))

        # Retrieve the selected message
        message = self.selectedSymbol.getMessageByID(id_message)
        if message == None:
            self.log.warning("Impossible to retrieve the message based on its ID [{0}]".format(id_message))
            return

        # Create the dialog
        dialog = gtk.Dialog(title="Properties of message " + str(message.getID()), flags=0, buttons=None)
        ## ListStore format : (str=key, str=type, str=value)
        treeview = gtk.TreeView(gtk.ListStore(str, str, str))
        treeview.set_size_request(500, 300)
        treeview.show()

        cell = gtk.CellRendererText()

        columnProperty = gtk.TreeViewColumn("Property")
        columnProperty.pack_start(cell, True)
        columnProperty.set_attributes(cell, text=0)

        columnType = gtk.TreeViewColumn("Type")
        columnType.pack_start(cell, True)
        columnType.set_attributes(cell, text=1)

        columnValue = gtk.TreeViewColumn("Value")
        columnValue.pack_start(cell, True)
        columnValue.set_attributes(cell, text=2)

        treeview.append_column(columnProperty)
        treeview.append_column(columnType)
        treeview.append_column(columnValue)

        # Retrieves all the properties of current message and
        # insert them in the treeview
        for property in message.getProperties():
            treeview.get_model().append(property)

        scroll = gtk.ScrolledWindow()
        scroll.set_policy(gtk.POLICY_AUTOMATIC, gtk.POLICY_AUTOMATIC)
        scroll.show()
        scroll.add(treeview)

        dialog.vbox.pack_start(scroll, True, True, 0)
        dialog.show()

    #+----------------------------------------------
    #| rightClickDeleteMessage:
    #|   Delete the requested message
    #+----------------------------------------------
    def rightClickDeleteMessage(self, event):
        questionMsg = "Click yes to confirm the deletion of the selected messages"
        md = gtk.MessageDialog(None, gtk.DIALOG_MODAL | gtk.DIALOG_DESTROY_WITH_PARENT, gtk.MESSAGE_QUESTION, gtk.BUTTONS_YES_NO, questionMsg)
        result = md.run()
        md.destroy()
        if result != gtk.RESPONSE_YES:
            return

        # Else, retrieve the selected messages
        (model, paths) = self.treeMessageGenerator.getTreeview().get_selection().get_selected_rows()
        for path in paths:
            aIter = model.get_iter(path)
            if(model.iter_is_valid(aIter)):
                id_message = model.get_value(aIter, 0)
                self.log.debug("The user wants to delete the message " + str(id_message))

                message_symbol = self.selectedSymbol
                message = self.selectedSymbol.getMessageByID(id_message)

                # Break if the message to move was not found
                if message == None:
                    self.log.warning("Impossible to retrieve the message to remove based on its ID [{0}]".format(id_message))
                    return
                message_symbol.removeMessage(message)
        self.update()

    #+----------------------------------------------
    #| rightClickToChangeFormat:
    #|   Callback to change the field format
    #|   by doing a right click on it.
    #+----------------------------------------------
    def rightClickToChangeFormat(self, event, field, aFormat):
        field.setFormat(aFormat)
        self.update()

    #+----------------------------------------------
    #| rightClickToChangeUnitSize:
    #|   Callback to change the field unitsize
    #|   by doing a right click on it.
    #+----------------------------------------------
    def rightClickToChangeUnitSize(self, event, field, unitSize):
        field.setUnitSize(unitSize)
        self.update()

    #+----------------------------------------------
    #| rightClickToChangeSign:
    #|   Callback to change the field sign
    #|   by doing a right click on it.
    #+----------------------------------------------
    def rightClickToChangeSign(self, event, field, sign):
        field.setSign(sign)
        self.update()

    #+----------------------------------------------
    #| rightClickToChangeEndianess:
    #|   Callback to change the field endianess
    #|   by doing a right click on it.
    #+----------------------------------------------
    def rightClickToChangeEndianess(self, event, field, endianess):
        field.setEndianess(endianess)
        self.update()

    #+----------------------------------------------
    #|  rightClickToConcatColumns:
    #|   Callback to concatenate two columns
    #+----------------------------------------------
    def rightClickToConcatColumns(self, event, field, strOtherCol):
        self.log.debug("Concatenate the column " + str(field.getIndex()) + " with the " + str(strOtherCol) + " column")

        if field.getIndex() == 0 and strOtherCol == "left":
            self.log.debug("Can't concatenate the first column with its left column")
            return

        if field.getIndex() + 1 == len(self.selectedSymbol.getFields()) and strOtherCol == "right":
            self.log.debug("Can't concatenate the last column with its right column")
            return

        if strOtherCol == "left":
            self.selectedSymbol.concatFields(field.getIndex() - 1)
        else:
            self.selectedSymbol.concatFields(field.getIndex())
        self.treeMessageGenerator.updateDefault()
        self.update()

    #+----------------------------------------------
    #|  rightClickToSplitColumn:
    #|   Callback to split a column
    #+----------------------------------------------
    def rightClickToSplitColumn(self, event, field):
        dialog = gtk.Dialog(title="Split column " + str(field.getIndex()), flags=0, buttons=None)
        textview = gtk.TextView()
        textview.set_editable(False)
        textview.get_buffer().create_tag("redTag", weight=pango.WEIGHT_BOLD, foreground="red", family="Courier")
        textview.get_buffer().create_tag("greenTag", weight=pango.WEIGHT_BOLD, foreground="#006400", family="Courier")
        self.split_position = 2
        self.split_max_len = 0

        # Find the size of the longest message
        cells = self.selectedSymbol.getCellsByField(field)
        for m in cells:
            if len(m) > self.split_max_len:
                self.split_max_len = len(m)

        # Left arrow
        arrow = gtk.Arrow(gtk.ARROW_LEFT, gtk.SHADOW_OUT)
        arrow.show()
        but = gtk.Button()
        but.show()
        but.add(arrow)
        but.connect("clicked", self.adjustSplitColumn, textview, "left", field)
        dialog.action_area.pack_start(but, True, True, 0)

        # Right arrow
        arrow = gtk.Arrow(gtk.ARROW_RIGHT, gtk.SHADOW_OUT)
        arrow.show()
        but = gtk.Button()
        but.show()
        but.add(arrow)
        but.connect("clicked", self.adjustSplitColumn, textview, "right", field)
        dialog.action_area.pack_start(but, True, True, 0)

        # Split button
        but = NetzobButton("Split column")
        but.connect("clicked", self.doSplitColumn, textview, field, dialog)
        dialog.action_area.pack_start(but, True, True, 0)

        # Text view containing selected column messages
        frame = NetzobFrame("Content of the column to split")
        textview.set_size_request(400, 300)
#        cells = self.treeMessageGenerator.getSymbol().getCellsByCol(iCol)

        for m in cells:
            textview.get_buffer().insert_with_tags_by_name(textview.get_buffer().get_end_iter(), TypeConvertor.encodeNetzobRawToGivenType(m[:self.split_position], field.getFormat()) + "  ", "redTag")
            textview.get_buffer().insert_with_tags_by_name(textview.get_buffer().get_end_iter(), TypeConvertor.encodeNetzobRawToGivenType(m[self.split_position:], field.getFormat()) + "\n", "greenTag")
        textview.show()
        scroll = gtk.ScrolledWindow()
        scroll.set_policy(gtk.POLICY_AUTOMATIC, gtk.POLICY_AUTOMATIC)
        scroll.show()
        scroll.add(textview)
        frame.add(scroll)
        dialog.vbox.pack_start(frame, True, True, 0)
        dialog.show()

    def rightClickCreateVariable(self, widget, symbol, field):
        self.log.debug("Opening the dialog for the creation of a variable")
        dialog = gtk.MessageDialog(None, gtk.DIALOG_MODAL | gtk.DIALOG_DESTROY_WITH_PARENT, gtk.MESSAGE_QUESTION, gtk.BUTTONS_OK, None)
        dialog.set_markup('Definition of the new variable')

        # Create the ID of the new variable
        variableID = uuid.uuid4()

        mainTable = gtk.Table(rows=3, columns=2, homogeneous=False)
        # id of the variable
        variableIDLabel = NetzobLabel("ID :")
        variableIDValueLabel = NetzobLabel(str(variableID))
        variableIDValueLabel.set_sensitive(False)
        mainTable.attach(variableIDLabel, 0, 1, 0, 1, xoptions=gtk.FILL, yoptions=0, xpadding=5, ypadding=5)
        mainTable.attach(variableIDValueLabel, 1, 2, 0, 1, xoptions=gtk.FILL, yoptions=0, xpadding=5, ypadding=5)

        # name of the variable
        variableNameLabel = NetzobLabel("Name : ")
        variableNameEntry = gtk.Entry()
        variableNameEntry.show()
        mainTable.attach(variableNameLabel, 0, 1, 1, 2, xoptions=gtk.FILL, yoptions=0, xpadding=5, ypadding=5)
        mainTable.attach(variableNameEntry, 1, 2, 1, 2, xoptions=gtk.FILL, yoptions=0, xpadding=5, ypadding=5)

        # Include current binary values
        variableWithCurrentBinariesLabel = NetzobLabel("Add current binaries : ")

        variableWithCurrentBinariesButton = gtk.CheckButton("Disjunctive inclusion")
        variableWithCurrentBinariesButton.set_active(False)
        variableWithCurrentBinariesButton.show()

        mainTable.attach(variableWithCurrentBinariesLabel, 0, 1, 2, 3, xoptions=gtk.FILL, yoptions=0, xpadding=5, ypadding=5)
        mainTable.attach(variableWithCurrentBinariesButton, 1, 2, 2, 3, xoptions=gtk.FILL, yoptions=0, xpadding=5, ypadding=5)

        dialog.vbox.pack_end(mainTable, True, True, 0)
        dialog.show_all()
        result = dialog.run()

        if result != gtk.RESPONSE_OK:
            dialog.destroy()
            return

        # We retrieve the value of the variable
        varName = variableNameEntry.get_text()

        # Disjonctive inclusion ?
        disjunctive = variableWithCurrentBinariesButton.get_active()

        if disjunctive:
            # Create a default value
            defaultValue = field.getDefaultVariable(symbol)
        else:
            defaultValue = None

        # We close the current dialog
        dialog.destroy()

        # Dedicated view for the creation of a variable
        creationPanel = VariableView(self.netzob, field, variableID, varName, defaultValue)
        creationPanel.display()

    def rightClickRemoveVariable(self, widget, field):
        questionMsg = "Click yes to confirm the removal of the variable {0}".format(field.getVariable().getID())
        md = gtk.MessageDialog(None, gtk.DIALOG_MODAL | gtk.DIALOG_DESTROY_WITH_PARENT, gtk.MESSAGE_QUESTION, gtk.BUTTONS_YES_NO, questionMsg)
        result = md.run()
        md.destroy()
        if result == gtk.RESPONSE_YES:
            field.setVariable(None)
            self.update()
        else:
            self.log.debug("The user didn't confirm the deletion of the variable " + str(field.getVariable().getID()))

    def rightClickEditVariable(self, widget, field):
        logging.error("The edition of an existing variable is not yet implemented")

    def doSplitColumn(self, widget, textview, field, dialog):
        if self.split_max_len <= 2:
            dialog.destroy()
            return

        self.selectedSymbol.splitField(field, self.split_position)
        self.treeMessageGenerator.updateDefault()
        dialog.destroy()
        self.update()

    def adjustSplitColumn(self, widget, textview, direction, field):
        if self.split_max_len <= 2:
            return
        messages = self.selectedSymbol.getCellsByField(field)

        # Bounds checking
        if direction == "left":
            self.split_position -= 2
            if self.split_position < 2:
                self.split_position = 2
        else:
            self.split_position += 2
            if self.split_position > self.split_max_len - 2:
                self.split_position = self.split_max_len - 2

        # Colorize text according to position
        textview.get_buffer().set_text("")
        for m in messages:
            textview.get_buffer().insert_with_tags_by_name(textview.get_buffer().get_end_iter(), TypeConvertor.encodeNetzobRawToGivenType(m[:self.split_position], field.getFormat()) + "  ", "redTag")
            textview.get_buffer().insert_with_tags_by_name(textview.get_buffer().get_end_iter(), TypeConvertor.encodeNetzobRawToGivenType(m[self.split_position:], field.getFormat()) + "\n", "greenTag")

    #+----------------------------------------------
    #| dbClickToChangeFormat:
    #|   Called when user double click on a row
    #|    in order to change the field format
    #+----------------------------------------------
    def dbClickToChangeFormat(self, treeview, path, treeviewColumn):
        # Retrieve the selected column number
        iField = 0
        for col in treeview.get_columns():
            if col == treeviewColumn:
                break
            iField += 1

        selectedField = None
        for field in self.treeMessageGenerator.getSymbol().getFields():
            if field.getIndex() == iField:
                selectedField = field

        if selectedField == None:
            self.log.warn("Impossible to retrieve the clicked field !")
            return

        possible_choices = Format.getSupportedFormats()
#        possibleTypes = self.treeMessageGenerator.getSymbol().getPossibleTypesForAField(selectedField)
        i = 0
        chosedFormat = selectedField.getFormat()
        for aFormat in possible_choices:
            if aFormat == chosedFormat:
                chosedFormat = possible_choices[(i + 1) % len(possible_choices)]
                break
            i += 1

        # Apply the new choosen format for this field
        selectedField.setFormat(chosedFormat)
        self.treeMessageGenerator.updateDefault()
        self.treeTypeStructureGenerator.update()

    #+----------------------------------------------
    #| build_context_menu_for_symbols:
    #|   Create a menu to display available operations
    #|   on the treeview symbols
    #+----------------------------------------------
    def build_context_menu_for_symbols(self, event, symbol):
        # Build the contextual menu
        menu = gtk.Menu()

        if (symbol != None):

            # SubMenu : Alignments
            subMenuAlignment = gtk.Menu()

            # Sequence alignment
            itemSequenceAlignment = gtk.MenuItem("Sequence Alignment")
            itemSequenceAlignment.show()
            itemSequenceAlignment.connect("activate", self.sequenceAlignmentOnSpecifiedSymbols, [symbol])
            subMenuAlignment.append(itemSequenceAlignment)

            # Force partitioning
            itemForcePartitioning = gtk.MenuItem("Force Partitioning")
            itemForcePartitioning.show()
            itemForcePartitioning.connect("activate", self.forcePartitioningOnSpecifiedSymbols, [symbol])
            subMenuAlignment.append(itemForcePartitioning)

            # Simple partitioning
            itemSimplePartitioning = gtk.MenuItem("Simple Partitioning")
            itemSimplePartitioning.show()
            itemSimplePartitioning.connect("activate", self.simplePartitioningOnSpecifiedSymbols, [symbol])
            subMenuAlignment.append(itemSimplePartitioning)

            # Smooth partitioning
            itemSmoothPartitioning = gtk.MenuItem("Smooth Partitioning")
            itemSmoothPartitioning.show()
            itemSmoothPartitioning.connect("activate", self.smoothPartitioningOnSpecifiedSymbols, [symbol])
            subMenuAlignment.append(itemSmoothPartitioning)

            # Reset partitioning
            itemResetPartitioning = gtk.MenuItem("Reset Partitioning")
            itemResetPartitioning.show()
            itemResetPartitioning.connect("activate", self.resetPartitioningOnSpecifiedSymbols, [symbol])
            subMenuAlignment.append(itemResetPartitioning)

            itemMenuAlignment = gtk.MenuItem("Align the symbol")
            itemMenuAlignment.show()
            itemMenuAlignment.set_submenu(subMenuAlignment)

            menu.append(itemMenuAlignment)

            # Edit the Symbol
            itemEditSymbol = gtk.MenuItem("Edit symbol")
            itemEditSymbol.show()
            itemEditSymbol.connect("activate", self.displayPopupToEditSymbol, symbol)
            menu.append(itemEditSymbol)

            # Remove a Symbol
            itemRemoveSymbol = gtk.MenuItem("Remove symbol")
            itemRemoveSymbol.show()
            itemRemoveSymbol.connect("activate", self.displayPopupToRemoveSymbol, symbol)
            menu.append(itemRemoveSymbol)
        else:
            # Create a Symbol
            itemCreateSymbol = gtk.MenuItem("Create a symbol")
            itemCreateSymbol.show()
            itemCreateSymbol.connect("activate", self.displayPopupToCreateSymbol, symbol)
            menu.append(itemCreateSymbol)

#
#
#
#         # Add sub-entries to change the type of a specific field
#
#            item = gtk.MenuItem("Field visualization")
#            item.set_submenu(subMenu)
#            item.show()
#            menu.append(item)
#
#            # Add entries to concatenate fields
#            concatMenu = gtk.Menu()
#            item = gtk.MenuItem("with precedent field")
#            item.show()
#            item.connect("activate", self.rightClickToConcatColumns, selectedField, "left")
#
#
#        # Create the submenu of the alignment of the symbol
#        item = gtk.MenuItem("")
#        item.show()
#        item.connect("activate", self.displayPopupToEditField, selectedField)
#        menu.append(item)
#
#
#
#
#
#
#
#
#
#        entries = [
#                (gtk.STOCK_BOLD, self.sequenceAlignment, (symbol != None)),
#                (gtk.STOCK_EDIT, self.displayPopupToEditSymbol, (symbol != None)),
#                (gtk.STOCK_ADD, self.displayPopupToCreateSymbol, (symbol == None)),
#                (gtk.STOCK_REMOVE, self.displayPopupToRemoveSymbol, (symbol != None))
#       ]
#
#        menu = gtk.Menu()
#        for stock_id, callback, sensitive in entries:
#            item = gtk.ImageMenuItem(stock_id)
#            item.connect("activate", callback, symbol)
#            item.set_sensitive(sensitive)
#            item.show()
#            menu.append(item)
        menu.popup(None, None, None, event.button, event.time)

    def displayPopupToEditSymbol(self, event, symbol):
        dialog = gtk.MessageDialog(
        None,
        gtk.DIALOG_MODAL | gtk.DIALOG_DESTROY_WITH_PARENT,
        gtk.MESSAGE_QUESTION,
        gtk.BUTTONS_OK,
        None)
        dialog.set_markup("<b>Please enter the name of the symbol :</b>")
        #create the text input field
        entry = gtk.Entry()
        entry.set_text(symbol.getName())
        #allow the user to press enter to do ok
        entry.connect("activate", self.responseToDialog, dialog, gtk.RESPONSE_OK)
        #create a horizontal box to pack the entry and a label
        hbox = gtk.HBox()
        hbox.pack_start(NetzobLabel("Name : "), False, 5, 5)
        hbox.pack_end(entry)
        dialog.vbox.pack_end(hbox, True, True, 0)
        dialog.show_all()
        #go go go
        dialog.run()
        text = entry.get_text()
        if (len(text) > 0):
            self.selectedSymbol.setName(text)
        dialog.destroy()
        self.update()

    #+----------------------------------------------
    #| responseToDialog:
    #|   pygtk is so good ! arf :(<-- clap clap :D
    #+----------------------------------------------
    def responseToDialog(self, entry, dialog, response):
        dialog.response(response)

    #+----------------------------------------------
    #| displayPopupToCreateSymbol:
    #|   Display a form to create a new symbol.
    #|   Based on the famous dialogs
    #+----------------------------------------------
    def displayPopupToCreateSymbol(self, event, symbol):

        #base this on a message dialog
        dialog = gtk.MessageDialog(
                                   None,
                                   gtk.DIALOG_MODAL | gtk.DIALOG_DESTROY_WITH_PARENT,
                                   gtk.MESSAGE_QUESTION,
                                   gtk.BUTTONS_OK,
                                   None)
        dialog.set_markup("<b>Please enter symbol's name</b> :")
        #create the text input field
        entry = gtk.Entry()
        #allow the user to press enter to do ok
        entry.connect("activate", self.responseToDialog, dialog, gtk.RESPONSE_OK)
        #create a horizontal box to pack the entry and a label
        hbox = gtk.HBox()
        hbox.pack_start(NetzobLabel("Name :"), False, 5, 5)
        hbox.pack_end(entry)
        #add it and show it
        dialog.vbox.pack_end(hbox, True, True, 0)
        dialog.show_all()
        #go go go
        dialog.run()
        newSymbolName = entry.get_text()
        dialog.destroy()

        if (len(newSymbolName) > 0):
            newSymbolId = str(uuid.uuid4())
            self.log.debug("a new symbol will be created with the given name : {0}".format(newSymbolName))
            newSymbol = Symbol(newSymbolId, newSymbolName, self.netzob.getCurrentProject())

            self.netzob.getCurrentProject().getVocabulary().addSymbol(newSymbol)

            #Update Left and Right
            self.update()

    #+----------------------------------------------
    #| displayPopupToRemoveSymbol:
    #|   Display a popup to remove a symbol
    #|   the removal of a symbol can only occurs
    #|   if its an empty symbol
    #+----------------------------------------------
    def displayPopupToRemoveSymbol(self, event, symbol):

        if (len(symbol.getMessages()) == 0):
            self.log.debug("Can remove the symbol {0} since it's an empty one.".format(symbol.getName()))
            questionMsg = "Click yes to confirm the removal of the symbol {0}".format(symbol.getName())
            md = gtk.MessageDialog(None, gtk.DIALOG_MODAL | gtk.DIALOG_DESTROY_WITH_PARENT, gtk.MESSAGE_QUESTION, gtk.BUTTONS_YES_NO, questionMsg)
            result = md.run()
            md.destroy()
            if result == gtk.RESPONSE_YES:
                self.netzob.getCurrentProject().getVocabulary().removeSymbol(symbol)
                #Update Left and Right
                self.update()
            else:
                self.log.debug("The user didn't confirm the deletion of the symbol " + symbol.getName())

        else:
            self.log.debug("Can't remove the symbol {0} since its not an empty one.".format(symbol.getName()))
            errorMsg = "The selected symbol cannot be removed since it contains messages."
            md = gtk.MessageDialog(None, gtk.DIALOG_MODAL | gtk.DIALOG_DESTROY_WITH_PARENT, gtk.MESSAGE_ERROR, gtk.BUTTONS_CLOSE, errorMsg)
            md.run()
            md.destroy()

    #+----------------------------------------------
    #| drop_fromDND:
    #|   defines the operation executed when a message is
    #|   is dropped out current symbol to the selected symbol
    #+----------------------------------------------
    def drop_fromDND(self, treeview, context, x, y, selection, info, etime):
        ids = selection.data
        for msg_id in ids.split(";"):

            modele = treeview.get_model()
            info_depot = treeview.get_dest_row_at_pos(x, y)

            # First we search for the message to move
            message = None
            message_symbol = self.selectedSymbol
            for msg in message_symbol.getMessages():
                if str(msg.getID()) == msg_id:
                    message = msg

            # Break if the message to move was not found
            if message == None:
                self.log.warning("Impossible to retrieve the message to move based on its ID [{0}]".format(msg_id))
                return

            self.log.debug("The message having the ID [{0}] has been found !".format(msg_id))

            # Now we search for the new symbol of the message
            if info_depot:
                # TODO : check need to position variable
                chemin, position = info_depot
                iter = modele.get_iter(chemin)
                new_symbol_id = str(modele.get_value(iter, 0))

                new_message_symbol = self.netzob.getCurrentProject().getVocabulary().getSymbol(new_symbol_id)

            if new_message_symbol == None:
                self.log.warning("Impossible to retrieve the symbol in which the selected message must be moved out.")
                return

            self.log.debug("The new symbol of the message is {0}".format(str(new_message_symbol.getID())))
            #Removing from its old symbol
            message_symbol.removeMessage(message)

            #Adding to its new symbol
            new_message_symbol.addMessage(message)

            alignmentProcess = NeedlemanAndWunsch(self.loggingNeedlemanStatus)
            doInternalSlick = False
            defaultFormat = Format.HEX

            alignmentProcess.alignSymbol(new_message_symbol, doInternalSlick, defaultFormat)
            alignmentProcess.alignSymbol(message_symbol, doInternalSlick, defaultFormat)

#            message_symbol.buildRegexAndAlignment(self.netzob.getCurrentProject().getConfiguration())
#            new_message_symbol.buildRegexAndAlignment(self.netzob.getCurrentProject().getConfiguration())

        #Update Left and Right
        self.update()
        return

    def loggingNeedlemanStatus(self, status, message):
        self.log.debug("Status = " + str(status) + " : " + str(message))

    #+----------------------------------------------
    #| drag_fromDND:
    #|   defines the operation executed when a message is
    #|   is dragged out current symbol
    #+----------------------------------------------
    def drag_fromDND(self, treeview, contexte, selection, info, dateur):
        ids = []
        treeview.get_selection().selected_foreach(self.foreach_drag_fromDND, ids)
        selection.set(selection.target, 8, ";".join(ids))

    def foreach_drag_fromDND(self, model, path, iter, ids):
        texte = str(model.get_value(iter, 0))
        ids.append(texte)
        return

    #+----------------------------------------------
    #| Update the content of the tree store for symbols
    #+----------------------------------------------
    def updateTreeStoreSymbol(self):
        # Updates the treestore with a selected message
        if (self.selectedMessage != None):
            self.treeSymbolGenerator.messageSelected(self.selectedMessage)
            self.selectedMessage = None
        else:
            # Default display of the symbols
            self.treeSymbolGenerator.default()

    #+----------------------------------------------
    #| Update the content of the tree store for messages
    #+----------------------------------------------
    def updateTreeStoreMessage(self):
        if self.netzob.getCurrentProject() != None:
            isActive = self.netzob.getCurrentProject().getConfiguration().getVocabularyInferenceParameter(ProjectConfiguration.VOCABULARY_DISPLAY_MESSAGES)
            if isActive:
                self.treeMessageGenerator.show()
                self.treeMessageGenerator.default(self.selectedSymbol)
            else:
                self.treeMessageGenerator.hide()

    #+----------------------------------------------
    #| Update the content of the tree store for type structure
    #+----------------------------------------------
    def updateTreeStoreTypeStructure(self):
        if self.netzob.getCurrentProject() != None:
            isActive = self.netzob.getCurrentProject().getConfiguration().getVocabularyInferenceParameter(ProjectConfiguration.VOCABULARY_DISPLAY_SYMBOL_STRUCTURE)
            if isActive:
                self.treeTypeStructureGenerator.show()
                self.treeTypeStructureGenerator.update()
            else:
                self.treeTypeStructureGenerator.hide()
                
    #+----------------------------------------------
    #| Update the content of the tree store for type structure
    #+----------------------------------------------
    def updateTreeStoreSearchView(self):
        if self.netzob.getCurrentProject() != None:
            isActive = self.netzob.getCurrentProject().getConfiguration().getVocabularyInferenceParameter(ProjectConfiguration.VOCABULARY_DISPLAY_SEARCH)
            if isActive:
                self.treeSearchGenerator.show()
            else:
                self.treeSearchGenerator.update()
                self.treeSearchGenerator.hide()

    #+----------------------------------------------
    #| Called when user select a new score limit
    #+----------------------------------------------
    def updateScoreLimit(self, combo):
        val = combo.get_active_text()
        if self.netzob.getCurrentProject() != None:
            self.netzob.getCurrentProject().getConfiguration().setVocabularyInferenceParameter(ProjectConfiguration.VOCABULARY_EQUIVALENCE_THRESHOLD, int(val))

    #+----------------------------------------------
    #| Called when user wants to slick internally in libNeedleman
    #+----------------------------------------------
    def activeInternalSlickRegexes(self, checkButton):
        if self.netzob.getCurrentProject() != None:
            self.netzob.getCurrentProject().getConfiguration().setVocabularyInferenceParameter(ProjectConfiguration.VOCABULARY_DO_INTERNAL_SLICK, checkButton.get_active())

    #+----------------------------------------------
    #| Called when user wants to activate orphan reduction
    #+----------------------------------------------
    def activeOrphanReduction(self, checkButton):
        if self.netzob.getCurrentProject() != None:
            self.netzob.getCurrentProject().getConfiguration().setVocabularyInferenceParameter(ProjectConfiguration.VOCABULARY_ORPHAN_REDUCTION, checkButton.get_active())

    #+----------------------------------------------
    #| Called when user wants to modify the format displayed
    #+----------------------------------------------
    def updateDisplayFormat(self, combo):
        # Sanity checks
        if self.netzob.getCurrentProject() == None:
            NetzobErrorMessage("No project selected.")
            return
        if self.selectedSymbol == None:
            NetzobErrorMessage("No symbol selected.")
            return

        # Set the format choice as default
        aFormat = combo.get_active_text()
        configuration = self.netzob.getCurrentProject().getConfiguration()
        configuration.setVocabularyInferenceParameter(ProjectConfiguration.VOCABULARY_GLOBAL_FORMAT, aFormat)

        # Apply choice on selected symbol
        for field in self.selectedSymbol.getFields():
            field.setFormat(aFormat)
        self.update()

    #+----------------------------------------------
    #| Called when user wants to modify the unit size displayed
    #+----------------------------------------------
    def updateDisplayUnitSize(self, combo):
        # Sanity checks
        if self.netzob.getCurrentProject() == None:
            NetzobErrorMessage("No project selected.")
            return
        if self.selectedSymbol == None:
            NetzobErrorMessage("No symbol selected.")
            return

        # Set the unitSize choice as default
        unitSize = combo.get_active_text()
        configuration = self.netzob.getCurrentProject().getConfiguration()
        configuration.setVocabularyInferenceParameter(ProjectConfiguration.VOCABULARY_GLOBAL_UNITSIZE, unitSize)

        # Apply choice on selected symbol
        for field in self.selectedSymbol.getFields():
            field.setUnitSize(unitSize)
        self.update()

    #+----------------------------------------------
    #| Called when user wants to modify the sign displayed
    #+----------------------------------------------
    def updateDisplaySign(self, combo):
        # Sanity checks
        if self.netzob.getCurrentProject() == None:
            NetzobErrorMessage("No project selected.")
            return
        if self.selectedSymbol == None:
            NetzobErrorMessage("No symbol selected.")
            return

        # Set the sign choice as default
        sign = combo.get_active_text()
        configuration = self.netzob.getCurrentProject().getConfiguration()
        configuration.setVocabularyInferenceParameter(ProjectConfiguration.VOCABULARY_GLOBAL_SIGN, sign)

        # Apply choice on selected symbol
        for field in self.selectedSymbol.getFields():
            field.setSign(sign)
        self.update()

    #+----------------------------------------------
    #| Called when user wants to modify the endianess displayed
    #+----------------------------------------------
    def updateDisplayEndianess(self, combo):
        # Sanity checks
        if self.netzob.getCurrentProject() == None:
            NetzobErrorMessage("No project selected.")
            return
        if self.selectedSymbol == None:
            NetzobErrorMessage("No symbol selected.")
            return

        # Set the endianess choice as default
        endianess = combo.get_active_text()
        configuration = self.netzob.getCurrentProject().getConfiguration()
        configuration.setVocabularyInferenceParameter(ProjectConfiguration.VOCABULARY_GLOBAL_ENDIANESS, endianess)

        # Apply choice on selected symbol
        for field in self.selectedSymbol.getFields():
            field.setEndianess(endianess)
        self.update()

    #+----------------------------------------------
    #| Called when user wants to freeze partitioning (at the regex level)
    #+----------------------------------------------
    def freezePartitioning_cb(self, button):
        # Sanity checks
        if self.netzob.getCurrentProject() == None:
            NetzobErrorMessage("No project selected.")
            return
        if self.selectedSymbol == None:
            NetzobErrorMessage("No symbol selected.")
            return

        self.selectedSymbol.freezePartitioning()
        self.update()
        NetzobInfoMessage("Freezing done.")

    #+----------------------------------------------
    #| Called when user wants to execute data carving
    #+----------------------------------------------
    def dataCarving_cb(self, button):
        # Sanity checks
        if self.netzob.getCurrentProject() == None:
            NetzobErrorMessage("No project selected.")
            return
        if self.selectedSymbol == None:
            NetzobErrorMessage("No symbol selected.")
            return

        box = self.selectedSymbol.dataCarving()
        if box != None:
            NetzobErrorMessage("No data found in messages and fields.")
        else:
            dialog = gtk.Dialog(title="Data carving results", flags=0, buttons=None)
            dialog.vbox.pack_start(box, True, True, 0)
            dialog.show()

    #+----------------------------------------------
    #| Called when user wants to search data in messages
    #+----------------------------------------------
    def search_cb(self, button):
        # Sanity checks
        if self.netzob.getCurrentProject() == None:
            NetzobErrorMessage("No project selected.")
            return
        
        searchedPattern = self.searchEntry.get_text()
        if len(searchedPattern) == 0:
            NetzobErrorMessage("Do not start the searching process since no pattern has been provided")
            return

        typeOfPattern = self.typeCombo.get_active_text()
        if len(typeOfPattern) == 0:
            NetzobErrorMessage("Do not start the searching process since no type has been provided")
            return

        self.log.debug("User searches for " + searchedPattern + " of type " + typeOfPattern)
        self.search(searchedPattern, typeOfPattern)
        
        # Active the messages and the search view
        self.netzob.getCurrentProject().getConfiguration().setVocabularyInferenceParameter(ProjectConfiguration.VOCABULARY_DISPLAY_MESSAGES, True)
        self.netzob.getCurrentProject().getConfiguration().setVocabularyInferenceParameter(ProjectConfiguration.VOCABULARY_DISPLAY_SEARCH, True)
        self.netzob.getMenu().setDisplaySearchViewActiveStatus(True)
        # We update the different views
        self.update()
        
    def search(self, pattern, typeOfPattern):

        # Initialize the searcher
        searcher = Searcher(self.netzob.getCurrentProject())

        # First we generate the different researched data
        searchedData = []
        if typeOfPattern == Format.IP:
            searchedData.extend(searcher.getSearchedDataForIP(pattern))
        if typeOfPattern == Format.BINARY:
            searchedData.extend(searcher.getSearchedDataForBinary(pattern))
        if typeOfPattern == Format.OCTAL:
            searchedData.extend(searcher.getSearchedDataForOctal(pattern))
        if typeOfPattern == Format.DECIMAL:
            searchedData.extend(searcher.getSearchedDataForDecimal(pattern))
        if typeOfPattern == Format.HEX:
            searchedData.extend(searcher.getSearchedDataForHexadecimal(pattern))
        if typeOfPattern == Format.STRING:
            searchedData.extend(searcher.getSearchedDataForString(pattern))

        if len(searchedData) == 0:
            self.log.warn("No data to search after were computed.")
            return

<<<<<<< HEAD
=======
        self.log.debug("The following data will be searched for :")
        for data in searchedData:
            self.log.debug(" - " + str(data))

        # Then we search them in the list of messages included in the vocabulary
        searchTasks = searcher.search(searchedData)
                
        # Give the results to the dedicated view
        self.treeSearchGenerator.update(searchTasks)
        
>>>>>>> e19c4150
    #+----------------------------------------------
    #| Called when user wants to identifies environment dependencies
    #+----------------------------------------------
    def env_dependencies_cb(self, button):
        # Sanity checks
        if self.netzob.getCurrentProject() == None:
            NetzobErrorMessage("No project selected.")
            return
        if self.selectedSymbol == None:
            NetzobErrorMessage("No symbol selected.")
            return

        box = self.selectedSymbol.envDependencies(self.netzob.getCurrentProject())
        if box == None:
            NetzobErrorMessage("No environmental dependency found.")
        else:
            dialog = gtk.Dialog(title="Environmental dependencies found", flags=0, buttons=None)
            dialog.vbox.pack_start(box, True, True, 0)
            dialog.show()

    #+----------------------------------------------
    #| Called when user wants to see the distribution of a symbol of messages
    #+----------------------------------------------
    def messagesDistribution_cb(self, but):
        # Sanity checks
        if self.netzob.getCurrentProject() == None:
            NetzobErrorMessage("No project selected.")
            return
        if self.selectedSymbol == None:
            NetzobErrorMessage("No symbol selected.")
            return

        entropy = Entropy(self.selectedSymbol)
        entropy.buildDistributionView()

    #+----------------------------------------------
    #| Called when user wants to find ASN.1 fields
    #+----------------------------------------------
    def findASN1Fields_cb(self, button):
        # Sanity checks
        if self.netzob.getCurrentProject() == None:
            NetzobErrorMessage("No project selected.")
            return
        if self.selectedSymbol == None:
            NetzobErrorMessage("No symbol selected.")
            return

        box = self.selectedSymbol.findASN1Fields(self.netzob.getCurrentProject())
        if box == None:
            NetzobErrorMessage("No ASN.1 field found.")
        else:  # Show the results
            dialog = gtk.Dialog(title="Find ASN.1 fields", flags=0, buttons=None)
            dialog.vbox.pack_start(box, True, True, 0)
            dialog.show()

    #+----------------------------------------------
    #| Called when user wants to find the potential size fields
    #+----------------------------------------------
    def findSizeFields(self, button):
        # Sanity checks
        if self.netzob.getCurrentProject() == None:
            NetzobErrorMessage("No project selected.")
            return
        if self.selectedSymbol == None:
            NetzobErrorMessage("No symbol selected.")
            return

        # Save the current encapsulation level of each field
        savedEncapsulationLevel = []
        for field in self.selectedSymbol.getFields():
            savedEncapsulationLevel.append(field.getEncapsulationLevel())

        dialog = gtk.Dialog(title="Potential size fields and related payload", flags=0, buttons=None)
        ## ListStore format:
        # int: size field column
        # int: size field size
        # int: start column
        # int: substart column
        # int: end column
        # int: subend column
        # str: message rendered in cell
        treeview = gtk.TreeView(gtk.ListStore(int, int, int, int, int, int, str))
        cell = gtk.CellRendererText()
        treeview.connect("cursor-changed", self.sizeField_selected, savedEncapsulationLevel)
        column = gtk.TreeViewColumn('Size field and related payload')
        column.pack_start(cell, True)
        column.set_attributes(cell, text=6)
        treeview.append_column(column)

        # Chose button
        but = NetzobButton("Apply size field")
        but.connect("clicked", self.applySizeField, dialog, savedEncapsulationLevel)
        dialog.action_area.pack_start(but, True, True, 0)

        # Text view containing potential size fields
        treeview.set_size_request(800, 300)

        results = []
        self.selectedSymbol.findSizeFields(results)
        if len(results) == 0:
            NetzobErrorMessage("No size field found.")
        else:
            for result in results:
                treeview.get_model().append(result)

            treeview.show()
            scroll = gtk.ScrolledWindow()
            scroll.set_policy(gtk.POLICY_AUTOMATIC, gtk.POLICY_AUTOMATIC)
            scroll.show()
            scroll.add(treeview)
            dialog.vbox.pack_start(scroll, True, True, 0)
            dialog.connect("destroy", self.destroyDialogFindSizeFields, savedEncapsulationLevel)
            dialog.show()

    def destroyDialogFindSizeFields(self, dialog, savedEncapsulationLevel):
        # Optionaly restore original encapsulation levels if there were no modification
        i = -1
        for field in self.selectedSymbol.getFields():
            i += 1
            field.setEncapsulationLevel(savedEncapsulationLevel[i])
        self.update()

    #+----------------------------------------------
    #| Called when user wants to try to apply a size field on a symbol
    #+----------------------------------------------
    def sizeField_selected(self, treeview, savedEncapsulationLevel):
        # Optionaly restore original encapsulation levels
        i = -1
        for field in self.selectedSymbol.getFields():
            i += 1
            field.setEncapsulationLevel(savedEncapsulationLevel[i])
<<<<<<< HEAD

=======
            
>>>>>>> e19c4150
        # Apply new encapsulation levels
        (model, iter) = treeview.get_selection().get_selected()
        if(iter):
            if(model.iter_is_valid(iter)):
                size_field = model.get_value(iter, 0)
                size_field_len = model.get_value(iter, 1)
                start_field = model.get_value(iter, 2)
                start_field_len = model.get_value(iter, 3)
                end_field = model.get_value(iter, 4)
                end_field_len = model.get_value(iter, 5)

                sizeField = self.selectedSymbol.getFieldByIndex(size_field)
                startField = self.selectedSymbol.getFieldByIndex(start_field)
                endField = self.selectedSymbol.getFieldByIndex(end_field)

#                # We check if some values of the size field are longer than the expected size field length
#                cells = self.selectedSymbol.getCellsByField(sizeField)
#                for cell in cells:
#                    if len(cell) > size_field_len:
#                        print "SPLIT"
#                        # Then we split the field
#                        self.selectedSymbol.splitField(sizeField, size_field_len)

                sizeField.setDescription("size field")
                startField.setDescription("start of payload")
                for i in range(start_field, end_field + 1):
                    field = self.selectedSymbol.getFieldByIndex(i)
                    field.setEncapsulationLevel(field.getEncapsulationLevel() + 1)

                self.update()

    #+----------------------------------------------
    #| Called when user wants to apply a size field on a symbol
    #+----------------------------------------------
    def applySizeField(self, button, dialog, savedEncapsulationLevel):
        # Apply the new encapsulation levels on original fields
        del savedEncapsulationLevel[:]
        for field in self.selectedSymbol.getFields():
            savedEncapsulationLevel.append(field.getEncapsulationLevel())<|MERGE_RESOLUTION|>--- conflicted
+++ resolved
@@ -2268,19 +2268,16 @@
             self.log.warn("No data to search after were computed.")
             return
 
-<<<<<<< HEAD
-=======
         self.log.debug("The following data will be searched for :")
         for data in searchedData:
             self.log.debug(" - " + str(data))
 
         # Then we search them in the list of messages included in the vocabulary
         searchTasks = searcher.search(searchedData)
-                
+
         # Give the results to the dedicated view
         self.treeSearchGenerator.update(searchTasks)
-        
->>>>>>> e19c4150
+
     #+----------------------------------------------
     #| Called when user wants to identifies environment dependencies
     #+----------------------------------------------
@@ -2412,11 +2409,7 @@
         for field in self.selectedSymbol.getFields():
             i += 1
             field.setEncapsulationLevel(savedEncapsulationLevel[i])
-<<<<<<< HEAD
-
-=======
-            
->>>>>>> e19c4150
+
         # Apply new encapsulation levels
         (model, iter) = treeview.get_selection().get_selected()
         if(iter):
