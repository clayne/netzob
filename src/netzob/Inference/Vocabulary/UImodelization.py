# -*- coding: utf-8 -*-

#+---------------------------------------------------------------------------+
#|          01001110 01100101 01110100 01111010 01101111 01100010            |
#|                                                                           |
#|               Netzob : Inferring communication protocols                  |
#+---------------------------------------------------------------------------+
#| Copyright (C) 2011 Georges Bossert and Frédéric Guihéry                   |
#| This program is free software: you can redistribute it and/or modify      |
#| it under the terms of the GNU General Public License as published by      |
#| the Free Software Foundation, either version 3 of the License, or         |
#| (at your option) any later version.                                       |
#|                                                                           |
#| This program is distributed in the hope that it will be useful,           |
#| but WITHOUT ANY WARRANTY; without even the implied warranty of            |
#| MERCHANTABILITY or FITNESS FOR A PARTICULAR PURPOSE. See the              |
#| GNU General Public License for more details.                              |
#|                                                                           |
#| You should have received a copy of the GNU General Public License         |
#| along with this program. If not, see <http://www.gnu.org/licenses/>.      |
#+---------------------------------------------------------------------------+
#| @url      : http://www.netzob.org                                         |
#| @contact  : contact@netzob.org                                            |
#| @sponsors : Amossys, http://www.amossys.fr                                |
#|             Supélec, http://www.rennes.supelec.fr/ren/rd/cidre/           |
#+---------------------------------------------------------------------------+

#+----------------------------------------------
#| Global Imports
#+----------------------------------------------
import gtk
import pango
import pygtk
import gobject
from netzob.Inference.Vocabulary.TreeViews.TreeSearchGenerator import TreeSearchGenerator
from netzob.Inference.Vocabulary.Searcher import Searcher
from netzob.Common.VisualizationFilters.TextColorFilter import TextColorFilter
pygtk.require('2.0')
import logging
import copy
import os
import uuid

#+----------------------------------------------
#| Local Imports
#+----------------------------------------------
from netzob.UI.NetzobWidgets import NetzobLabel, NetzobButton, NetzobFrame, NetzobComboBoxEntry, \
    NetzobProgressBar, NetzobErrorMessage, NetzobInfoMessage
from netzob.Common.Threads.Tasks.ThreadedTask import ThreadedTask, TaskError
from netzob.Common.Threads.Job import Job
from netzob.Common.Type.TypeConvertor import TypeConvertor
from netzob.Common.Symbol import Symbol
from netzob.Common.ProjectConfiguration import ProjectConfiguration
from netzob.Common.Models.RawMessage import RawMessage
from netzob.Common.MMSTD.Dictionary.Variables.WordVariable import WordVariable
from netzob.Common.MMSTD.Dictionary.Variables.AlternateVariable import AlternateVariable
from netzob.Common.Type.Format import Format
from netzob.Common.Type.UnitSize import UnitSize
from netzob.Common.Type.Sign import Sign
from netzob.Common.Type.Endianess import Endianess
from netzob.Inference.Vocabulary.SearchView import SearchView
from netzob.Inference.Vocabulary.Entropy import Entropy
from netzob.Inference.Vocabulary.TreeViews.TreeSymbolGenerator import TreeSymbolGenerator
from netzob.Inference.Vocabulary.TreeViews.TreeMessageGenerator import TreeMessageGenerator
from netzob.Inference.Vocabulary.TreeViews.TreeTypeStructureGenerator import TreeTypeStructureGenerator
from netzob.Inference.Vocabulary.VariableView import VariableView
from netzob.Inference.Vocabulary.Alignment.NeedlemanAndWunsch import NeedlemanAndWunsch


#+----------------------------------------------
#| UImodelization:
#|     GUI for vocabulary inference
#+----------------------------------------------
class UImodelization:
    TARGET_TYPE_TEXT = 80
    TARGETS = [('text/plain', 0, TARGET_TYPE_TEXT)]

    #+----------------------------------------------
    #| Called when user select a new trace
    #+----------------------------------------------
    def new(self):
        # Update the combo for choosing the format
        possible_choices = Format.getSupportedFormats()
        global_format = self.netzob.getCurrentProject().getConfiguration().getVocabularyInferenceParameter(ProjectConfiguration.VOCABULARY_GLOBAL_FORMAT)
        self.comboDisplayFormat.disconnect(self.comboDisplayFormat_handler)
        self.comboDisplayFormat.set_model(gtk.ListStore(str))  # Clear the list
        for i in range(len(possible_choices)):
            self.comboDisplayFormat.append_text(possible_choices[i])
            if possible_choices[i] == global_format:
                self.comboDisplayFormat.set_active(i)
        self.comboDisplayFormat_handler = self.comboDisplayFormat.connect("changed", self.updateDisplayFormat)

        # Update the combo for choosing the unit size
        # TODO: support of 4BITS
        possible_choices = [UnitSize.NONE, UnitSize.BIT, UnitSize.BITS8, UnitSize.BITS16, UnitSize.BITS32, UnitSize.BITS64]
        global_unitsize = self.netzob.getCurrentProject().getConfiguration().getVocabularyInferenceParameter(ProjectConfiguration.VOCABULARY_GLOBAL_UNITSIZE)
        self.comboDisplayUnitSize.disconnect(self.comboDisplayUnitSize_handler)
        self.comboDisplayUnitSize.set_model(gtk.ListStore(str))  # Clear the list
        for i in range(len(possible_choices)):
            self.comboDisplayUnitSize.append_text(possible_choices[i])
            if possible_choices[i] == global_unitsize:
                self.comboDisplayUnitSize.set_active(i)
        self.comboDisplayUnitSize_handler = self.comboDisplayUnitSize.connect("changed", self.updateDisplayUnitSize)

        # Update the combo for choosing the displayed sign
        possible_choices = [Sign.SIGNED, Sign.UNSIGNED]
        global_sign = self.netzob.getCurrentProject().getConfiguration().getVocabularyInferenceParameter(ProjectConfiguration.VOCABULARY_GLOBAL_SIGN)
        self.comboDisplaySign.disconnect(self.comboDisplaySign_handler)
        self.comboDisplaySign.set_model(gtk.ListStore(str))  # Clear the list
        for i in range(len(possible_choices)):
            self.comboDisplaySign.append_text(possible_choices[i])
            if possible_choices[i] == global_sign:
                self.comboDisplaySign.set_active(i)
        self.comboDisplaySign_handler = self.comboDisplaySign.connect("changed", self.updateDisplaySign)

        # Update the combo for choosing the displayed endianess
        possible_choices = [Endianess.BIG, Endianess.LITTLE]
        global_endianess = self.netzob.getCurrentProject().getConfiguration().getVocabularyInferenceParameter(ProjectConfiguration.VOCABULARY_GLOBAL_ENDIANESS)
        self.comboDisplayEndianess.disconnect(self.comboDisplayEndianess_handler)
        self.comboDisplayEndianess.set_model(gtk.ListStore(str))  # Clear the list
        for i in range(len(possible_choices)):
            self.comboDisplayEndianess.append_text(possible_choices[i])
            if possible_choices[i] == global_endianess:
                self.comboDisplayEndianess.set_active(i)
        self.comboDisplayEndianess_handler = self.comboDisplayEndianess.connect("changed", self.updateDisplayEndianess)

    def update(self):
        self.updateTreeStoreSearchView()
        self.updateTreeStoreSymbol()
        self.updateTreeStoreTypeStructure()
        self.updateTreeStoreMessage()

    def clear(self):
        self.selectedSymbol = None

    def kill(self):
        pass

    def save(self, aFile):
        pass

    #+----------------------------------------------
    #| Constructor:
    #| @param netzob: the netzob main class
    #+----------------------------------------------
    def __init__(self, netzob):
        # create logger with the given configuration
        self.log = logging.getLogger('netzob.Inference.Vocabulary.UImodelization.py')
        self.netzob = netzob
        self.selectedSymbol = None
        self.selectedMessage = None
        # Messages
        self.treeMessageGenerator = TreeMessageGenerator()
        self.treeMessageGenerator.initialization()
        # Symbol definition
        self.treeTypeStructureGenerator = TreeTypeStructureGenerator()
        self.treeTypeStructureGenerator.initialization()
        # Symbols
        self.treeSymbolGenerator = TreeSymbolGenerator(self.netzob)
        self.treeSymbolGenerator.initialization()
        # Search view
        self.treeSearchGenerator = TreeSearchGenerator(self.netzob)
        self.treeSearchGenerator.initialization()

        # Definition of the Sequence Onglet
        # First we create an VBox which hosts the two main children
        self.panel = gtk.VBox(False, spacing=0)
        self.panel.show()
        self.defer_select = False

        #+----------------------------------------------
        #| TOP PART OF THE GUI : BUTTONS
        #+----------------------------------------------
        topPanel = gtk.HBox(False, spacing=2)
        topPanel.show()
        self.panel.pack_start(topPanel, False, False, 0)

        ## Message format inference
        frame = NetzobFrame("1 - Message format inference")
        topPanel.pack_start(frame, False, False, 0)
        table = gtk.Table(rows=5, columns=2, homogeneous=False)
        table.show()
        frame.add(table)

        # Widget for sequence alignment
        but = NetzobButton("Sequence alignment")
        but.set_tooltip_text("Automatically discover the best alignment of messages")
        but.connect("clicked", self.sequenceAlignmentOnAllSymbols)
#        but.show()
        table.attach(but, 0, 2, 0, 1, xoptions=gtk.FILL | gtk.EXPAND, yoptions=gtk.FILL, xpadding=2, ypadding=2)

        # Widget for forcing partitioning delimiter
        but = NetzobButton("Force partitioning")
        but.connect("clicked", self.forcePartitioningOnAllSymbols)
        but.set_tooltip_text("Set a delimiter to force partitioning")
        table.attach(but, 0, 2, 1, 2, xoptions=gtk.FILL | gtk.EXPAND, yoptions=gtk.FILL, xpadding=2, ypadding=2)

        # Widget for simple partitioning
        but = NetzobButton("Simple partitioning")
        but.connect("clicked", self.simplePartitioningOnAllSymbols)
        but.set_tooltip_text("In order to show the simple differences between messages")
        table.attach(but, 0, 2, 2, 3, xoptions=gtk.FILL | gtk.EXPAND, yoptions=gtk.FILL, xpadding=2, ypadding=2)

        # Widget button slick regex
        but = NetzobButton("Smooth partitioning")
        but.connect("clicked", self.smoothPartitioningOnAllSymbols)
        but.set_tooltip_text("Merge small static fields with its neighbours")
        table.attach(but, 0, 2, 3, 4, xoptions=gtk.FILL | gtk.EXPAND, yoptions=gtk.FILL, xpadding=2, ypadding=2)

        # Widget button reset partitioning
        but = NetzobButton("Reset partitioning")
        but.connect("clicked", self.resetPartitioningOnAllSymbols)
        but.set_tooltip_text("Reset the current partitioning")
        table.attach(but, 0, 2, 4, 5, xoptions=gtk.FILL | gtk.EXPAND, yoptions=gtk.FILL, xpadding=2, ypadding=2)

        ## Field type inference
        frame = NetzobFrame("2 - Field type inference")
        topPanel.pack_start(frame, False, False, 0)
        table = gtk.Table(rows=5, columns=2, homogeneous=False)
        table.show()
        frame.add(table)

        # Widget button refine regex
        but = NetzobButton("Freeze partitioning")
        but.connect("clicked", self.freezePartitioning_cb)
        but.set_tooltip_text("Automatically find and freeze the boundaries (min/max of cell's size) for each fields")
        table.attach(but, 0, 1, 0, 1, xoptions=gtk.FILL | gtk.EXPAND, yoptions=gtk.FILL, xpadding=2, ypadding=2)

        # Widget button to show message distribution
        but = NetzobButton("Messages distribution")
        but.connect("clicked", self.messagesDistribution_cb)
        but.set_tooltip_text("Open a graph with messages distribution, separated by fields")
        table.attach(but, 0, 1, 1, 2, xoptions=gtk.FILL | gtk.EXPAND, yoptions=gtk.FILL, xpadding=2, ypadding=2)

        # Widget button data carving
        but = NetzobButton("Data carving")
        but.connect("clicked", self.dataCarving_cb)
        but.set_tooltip_text("Automatically look for known patterns of data (URL, IP, email, etc.)")
        table.attach(but, 0, 1, 2, 3, xoptions=gtk.FILL | gtk.EXPAND, yoptions=gtk.FILL, xpadding=2, ypadding=2)

        # Widget button to analyze for ASN.1 presence
#        but = NetzobButton("Find ASN.1 fields")
#        but.connect("clicked", self.findASN1Fields_cb)
#        table.attach(but, 0, 1, 2, 3, xoptions=gtk.FILL | gtk.EXPAND, yoptions=gtk.FILL, xpadding=2, ypadding=2)

        ## Dependencies inference
        frame = NetzobFrame("3 - Dependencies inference")
        topPanel.pack_start(frame, False, False, 0)
        table = gtk.Table(rows=4, columns=4, homogeneous=False)
        table.show()
        frame.add(table)

        # Widget button find size fields
        but = NetzobButton("Find size fields")
        but.connect("clicked", self.findSizeFields)
        but.set_tooltip_text("Automatically find potential size fields and associated payloads")
        table.attach(but, 0, 1, 0, 1, xoptions=gtk.FILL | gtk.EXPAND, yoptions=gtk.FILL, xpadding=2, ypadding=2)

        # Widget button for environment dependencies
        but = NetzobButton("Environment dependencies")
        but.connect("clicked", self.env_dependencies_cb)
        but.set_tooltip_text("Automatically look for environmental dependencies (retrieved during capture) in messages")
        table.attach(but, 0, 1, 1, 2, xoptions=gtk.FILL | gtk.EXPAND, yoptions=gtk.FILL, xpadding=2, ypadding=2)

        ## Visualization
        frame = NetzobFrame("4 - Visualization")
        topPanel.pack_start(frame, False, False, 0)
        table = gtk.Table(rows=4, columns=4, homogeneous=False)
        table.show()
        frame.add(table)

        # Widget for choosing the format
        label = NetzobLabel("Format : ")
        self.comboDisplayFormat = NetzobComboBoxEntry()
        self.comboDisplayFormat_handler = self.comboDisplayFormat.connect("changed", self.updateDisplayFormat)
        table.attach(label, 0, 1, 0, 1, xoptions=gtk.FILL, yoptions=0, xpadding=2, ypadding=0)
        table.attach(self.comboDisplayFormat, 1, 2, 0, 1, xoptions=gtk.FILL, yoptions=0, xpadding=2, ypadding=0)

        # Widget for choosing the unit size
        label = NetzobLabel("Unit size : ")
        self.comboDisplayUnitSize = NetzobComboBoxEntry()
        self.comboDisplayUnitSize_handler = self.comboDisplayUnitSize.connect("changed", self.updateDisplayUnitSize)
        table.attach(label, 0, 1, 1, 2, xoptions=gtk.FILL, yoptions=0, xpadding=2, ypadding=0)
        table.attach(self.comboDisplayUnitSize, 1, 2, 1, 2, xoptions=gtk.FILL, yoptions=0, xpadding=2, ypadding=0)

        # Widget for choosing the displayed sign
        label = NetzobLabel("Sign : ")
        self.comboDisplaySign = NetzobComboBoxEntry()
        self.comboDisplaySign_handler = self.comboDisplaySign.connect("changed", self.updateDisplaySign)
        table.attach(label, 0, 1, 2, 3, xoptions=gtk.FILL, yoptions=0, xpadding=2, ypadding=0)
        table.attach(self.comboDisplaySign, 1, 2, 2, 3, xoptions=gtk.FILL, yoptions=0, xpadding=2, ypadding=0)

        # Widget for choosing the displayed endianess
        label = NetzobLabel("Endianess : ")
        self.comboDisplayEndianess = NetzobComboBoxEntry()
        self.comboDisplayEndianess_handler = self.comboDisplayEndianess.connect("changed", self.updateDisplayEndianess)
        table.attach(label, 0, 1, 3, 4, xoptions=gtk.FILL, yoptions=0, xpadding=2, ypadding=0)
        table.attach(self.comboDisplayEndianess, 1, 2, 3, 4, xoptions=gtk.FILL, yoptions=0, xpadding=2, ypadding=0)

        ## Semantic inference
        frame = NetzobFrame(" - Search data")
        topPanel.pack_start(frame, False, False, 0)
        table = gtk.Table(rows=4, columns=4, homogeneous=False)
        table.show()
        frame.add(table)

        # Widget button for search
        self.searchEntry = gtk.Entry()
        self.searchEntry.show()
        table.attach(self.searchEntry, 0, 1, 0, 1, xoptions=gtk.FILL | gtk.EXPAND, yoptions=gtk.FILL, xpadding=2, ypadding=2)

        # Combo to select the type of the input
        self.typeCombo = gtk.combo_box_entry_new_text()
        self.typeCombo.show()
        self.typeStore = gtk.ListStore(str)
        self.typeCombo.set_model(self.typeStore)
        self.typeCombo.get_model().append([Format.STRING])
        self.typeCombo.get_model().append([Format.HEX])
        self.typeCombo.get_model().append([Format.BINARY])
        self.typeCombo.get_model().append([Format.OCTAL])
        self.typeCombo.get_model().append([Format.DECIMAL])
        table.attach(self.typeCombo, 0, 1, 1, 2, xoptions=gtk.FILL | gtk.EXPAND, yoptions=gtk.FILL, xpadding=2, ypadding=2)

        but = NetzobButton("Search")
        but.connect("clicked", self.search_cb)
        but.set_tooltip_text("A search function available in different encoding format")
        table.attach(but, 0, 1, 2, 3, xoptions=gtk.FILL | gtk.EXPAND, yoptions=gtk.FILL, xpadding=2, ypadding=2)

        #+----------------------------------------------
        #| LEFT PART OF THE GUI : SYMBOL TREEVIEW
        #+----------------------------------------------
        bottomPanel = gtk.HPaned()
        bottomPanel.show()
        self.panel.pack_start(bottomPanel, True, True, 0)
        leftPanel = gtk.VBox(False, spacing=0)
#        leftPanel.set_size_request(-1, -1)
        leftPanel.show()
        bottomPanel.add(leftPanel)
        # Initialize the treeview generator for the symbols
        leftPanel.pack_start(self.treeSymbolGenerator.getScrollLib(), True, True, 0)
        # Attach to the treeview few actions (DnD, cursor and buttons handlers...)
        self.treeSymbolGenerator.getTreeview().enable_model_drag_dest(self.TARGETS, gtk.gdk.ACTION_DEFAULT | gtk.gdk.ACTION_MOVE)
        self.treeSymbolGenerator.getTreeview().connect("drag_data_received", self.drop_fromDND)
        self.treeSymbolGenerator.getTreeview().connect('button-press-event', self.button_press_on_treeview_symbols)

        #+----------------------------------------------
        #| RIGHT PART OF THE GUI : TYPE STRUCTURE OUTPUT
        #+----------------------------------------------
        rightPanel = gtk.VPaned()
        rightPanel.show()
        bottomPanel.add(rightPanel)
        rightPanel.add(self.treeTypeStructureGenerator.getScrollLib())
        self.treeTypeStructureGenerator.getTreeview().connect('button-press-event', self.button_press_on_treeview_typeStructure)
        self.log.debug("GUI for sequential part is created")

        #+----------------------------------------------
        #| RIGHT PART OF THE GUI : MESSAGE TREEVIEW MESSAGE
        #+----------------------------------------------
        rightPanelOptions = gtk.VPaned()
        rightPanelOptions.show()
        rightPanel.add(rightPanelOptions)

        rightPanelOptions.add(self.treeMessageGenerator.getScrollLib())

        # Attach to the treeview few actions (DnD, cursor and buttons handlers...)
        self.treeMessageGenerator.getTreeview().enable_model_drag_source(gtk.gdk.BUTTON1_MASK, self.TARGETS, gtk.gdk.ACTION_DEFAULT | gtk.gdk.ACTION_MOVE)
        self.treeMessageGenerator.getTreeview().connect("drag-data-get", self.drag_fromDND)
        self.treeMessageGenerator.getTreeview().connect('button-press-event', self.button_press_on_treeview_messages)
        self.treeMessageGenerator.getTreeview().connect('button-release-event', self.button_release_on_treeview_messages)
        self.treeMessageGenerator.getTreeview().connect("row-activated", self.dbClickToChangeFormat)

        #+----------------------------------------------
        #| RIGHT PART OF THE GUI : Search view
        #+----------------------------------------------
        rightPanelOptions.add(self.treeSearchGenerator.getScrollLib())
#        self.treeSearchGenerator.getTreeview().connect('button-press-event', self.button_press_on_treeview_typeStructure)

    def sequenceAlignmentOnAllSymbols(self, widget):
        # Sanity checks
        if self.netzob.getCurrentProject() == None:
            NetzobErrorMessage("No project selected.")
            return
        # Retrieve all the symbols
        project = self.netzob.getCurrentProject()
        symbols = project.getVocabulary().getSymbols()
        # Execute the process of alignment (show the gui...)
        self.sequenceAlignment(symbols)

    def sequenceAlignmentOnSpecifiedSymbols(self, widget, symbols):
        # Sanity checks
        if self.netzob.getCurrentProject() == None:
            NetzobErrorMessage("No project selected.")
            return
        # Retrieve all the symbols
        project = self.netzob.getCurrentProject()
        # Execute the process of alignment (show the gui...)
        self.sequenceAlignment(symbols)

    #+----------------------------------------------
    #| sequenceAlignment:
    #|   Parse the traces and store the results
    #+----------------------------------------------
    def sequenceAlignment(self, symbols):

        self.treeMessageGenerator.clear()
        self.treeSymbolGenerator.clear()
        self.treeTypeStructureGenerator.clear()
        self.update()

        dialog = gtk.Dialog(title="Sequence alignment", flags=0, buttons=None)
        panel = gtk.Table(rows=5, columns=3, homogeneous=False)
        panel.show()

        ## Similarity threshold
        label = NetzobLabel("Similarity threshold:")
        combo = gtk.combo_box_entry_new_text()
        combo.set_model(gtk.ListStore(str))
        combo.connect("changed", self.updateScoreLimit)
        possible_choices = [100, 95, 90, 85, 80, 75, 70, 65, 60, 55, 50, 45, 40, 35, 30, 25, 20, 15, 10, 5]

        min_equivalence = self.netzob.getCurrentProject().getConfiguration().getVocabularyInferenceParameter(ProjectConfiguration.VOCABULARY_EQUIVALENCE_THRESHOLD)
        for i in range(len(possible_choices)):
            combo.append_text(str(possible_choices[i]))
            if str(possible_choices[i]) == str(int(min_equivalence)):
                combo.set_active(i)
        combo.show()
        panel.attach(label, 0, 1, 0, 1, xoptions=gtk.FILL, yoptions=0, xpadding=5, ypadding=5)
        panel.attach(combo, 1, 2, 0, 1, xoptions=gtk.FILL, yoptions=0, xpadding=5, ypadding=5)

        ## UnitSize for alignment
        label = NetzobLabel("Unit size (in bits):")
        comboUnitSize = gtk.combo_box_entry_new_text()
        comboUnitSize.set_model(gtk.ListStore(str))
        possible_choices = [4, 8]

        for i in range(len(possible_choices)):
            comboUnitSize.append_text(str(possible_choices[i]))
        comboUnitSize.set_active(0)
        comboUnitSize.show()
        panel.attach(label, 0, 1, 1, 2, xoptions=gtk.FILL, yoptions=0, xpadding=5, ypadding=5)
        panel.attach(comboUnitSize, 1, 2, 1, 2, xoptions=gtk.FILL, yoptions=0, xpadding=5, ypadding=5)

        # Widget button activate orphan reduction
        butOrphanReduction = gtk.CheckButton("Orphan reduction")
        doOrphanReduction = self.netzob.getCurrentProject().getConfiguration().getVocabularyInferenceParameter(ProjectConfiguration.VOCABULARY_ORPHAN_REDUCTION)
        if doOrphanReduction:
            butOrphanReduction.set_active(True)
        else:
            butOrphanReduction.set_active(False)
        butOrphanReduction.connect("toggled", self.activeOrphanReduction)
        butOrphanReduction.show()
        panel.attach(butOrphanReduction, 0, 1, 2, 3, xoptions=gtk.FILL, yoptions=0, xpadding=5, ypadding=5)

        # Widget checkbox for selecting the slickery during alignement process
        but = gtk.CheckButton("Smooth alignment")
        doInternalSlick = self.netzob.getCurrentProject().getConfiguration().getVocabularyInferenceParameter(ProjectConfiguration.VOCABULARY_DO_INTERNAL_SLICK)
        if doInternalSlick:
            but.set_active(True)
        else:
            but.set_active(False)
        but.connect("toggled", self.activeInternalSlickRegexes)
        but.show()
        panel.attach(but, 1, 2, 2, 3, xoptions=gtk.FILL, yoptions=0, xpadding=5, ypadding=5)

        # Progress bar
        self.progressbarAlignment = NetzobProgressBar()
        panel.attach(self.progressbarAlignment, 0, 2, 3, 4, xoptions=gtk.FILL, yoptions=0, xpadding=5, ypadding=5)

        # Button
        searchButton = NetzobButton("Sequence alignment")
        searchButton.connect("clicked", self.sequenceAlignment_cb_cb, dialog, symbols, comboUnitSize)
        panel.attach(searchButton, 0, 2, 4, 5, xoptions=gtk.FILL, yoptions=0, xpadding=5, ypadding=5)

        dialog.vbox.pack_start(panel, True, True, 0)
        dialog.show()

    #+----------------------------------------------
    #| sequenceAlignment_cb_cb:
    #|   Launch a sequence alignment thread
    #+----------------------------------------------
    def sequenceAlignment_cb_cb(self, widget, dialog, symbols, comboUnitSize):
        self.currentExecutionOfAlignmentHasFinished = False
        # Start the progress bar
        gobject.timeout_add(200, self.do_pulse_for_sequenceAlignment)
        # Start the alignment JOB
        unitSize = int(comboUnitSize.get_active_text())
        Job(self.startSequenceAlignment(symbols, dialog, unitSize))

    #+----------------------------------------------
    #| startSequenceAlignment:
    #|   Execute the Job of the Alignment in a unsynchronized way
    #+----------------------------------------------
    def startSequenceAlignment(self, symbols, dialog, unitSize):
        self.currentExecutionOfAlignmentHasFinished = False
        
        alignmentSolution = NeedlemanAndWunsch(unitSize, self.percentOfAlignmentProgessBar)
        
        try:
            (yield ThreadedTask(alignmentSolution.alignSymbols, symbols, self.netzob.getCurrentProject()))
        except TaskError, e:
            self.log.error("Error while proceeding to the alignment : " + str(e))

        new_symbols = alignmentSolution.getLastResult()
        self.currentExecutionOfAlignmentHasFinished = True

        dialog.destroy()

        # Show the new symbol in the interface
        self.netzob.getCurrentProject().getVocabulary().setSymbols(new_symbols)
        if len(new_symbols) > 0:
            symbol = new_symbols[0]
            self.selectedSymbol = symbol
            self.treeMessageGenerator.default(self.selectedSymbol)
            self.treeSymbolGenerator.default()

    def percentOfAlignmentProgessBar(self, percent, message):
#        gobject.idle_add(self.progressbarAlignment.set_fraction, float(percent))
        if message == None:
            gobject.idle_add(self.progressbarAlignment.set_text, "")
        else:
            gobject.idle_add(self.progressbarAlignment.set_text, message)

    #+----------------------------------------------
    #| do_pulse_for_sequenceAlignment:
    #|   Computes if the progress bar must be updated or not
    #+----------------------------------------------
    def do_pulse_for_sequenceAlignment(self):
        if self.currentExecutionOfAlignmentHasFinished == False:
            self.progressbarAlignment.pulse()
            return True
        return False

    def forcePartitioningOnAllSymbols(self, widget):
        # Sanity checks
        if self.netzob.getCurrentProject() == None:
            NetzobErrorMessage("No project selected.")
            return
        # Retrieve all the symbols
        project = self.netzob.getCurrentProject()
        symbols = project.getVocabulary().getSymbols()
        # Execute the process of alignment (show the gui...)
        self.forcePartitioning(symbols)

    def forcePartitioningOnSpecifiedSymbols(self, widget, symbols):
        # Sanity checks
        if self.netzob.getCurrentProject() == None:
            NetzobErrorMessage("No project selected.")
            return
        # Retrieve all the symbols
        project = self.netzob.getCurrentProject()
        # Execute the process of alignment (show the gui...)
        self.forcePartitioning(symbols)

    #+----------------------------------------------
    #| forcePartitioning_cb:
    #|   Force the delimiter for partitioning
    #+----------------------------------------------
    def forcePartitioning(self, symbols):

        self.treeMessageGenerator.clear()
        self.treeSymbolGenerator.clear()
        self.treeTypeStructureGenerator.clear()
        self.update()
        dialog = gtk.Dialog(title="Force partitioning", flags=0, buttons=None)
        panel = gtk.Table(rows=3, columns=3, homogeneous=False)
        panel.show()

        # Label
        label = NetzobLabel("Delimiter: ")
        panel.attach(label, 0, 1, 0, 1, xoptions=gtk.FILL, yoptions=0, xpadding=5, ypadding=5)

        # Entry for delimiter
        entry = gtk.Entry(4)
        entry.show()
        panel.attach(entry, 1, 2, 0, 1, xoptions=gtk.FILL, yoptions=0, xpadding=5, ypadding=5)

        # Label
        label = NetzobLabel("Format type: ")
        panel.attach(label, 0, 1, 1, 2, xoptions=gtk.FILL, yoptions=0, xpadding=5, ypadding=5)

        # Delimiter type
        typeCombo = gtk.combo_box_entry_new_text()
        typeCombo.show()
        typeStore = gtk.ListStore(str)
        typeCombo.set_model(typeStore)
        typeCombo.get_model().append([Format.STRING])
        typeCombo.get_model().append([Format.HEX])
        typeCombo.set_active(0)
        panel.attach(typeCombo, 1, 2, 1, 2, xoptions=gtk.FILL, yoptions=0, xpadding=5, ypadding=5)

        # Button
        searchButton = NetzobButton("Force partitioning")
        searchButton.connect("clicked", self.forcePartitioning_cb_cb, dialog, typeCombo, entry, symbols)
        panel.attach(searchButton, 0, 2, 2, 3, xoptions=gtk.FILL, yoptions=0, xpadding=5, ypadding=5)

        dialog.vbox.pack_start(panel, True, True, 0)
        dialog.show()

    #+----------------------------------------------
    #| forcePartitioning_cb_cb:
    #|   Force the delimiter for partitioning
    #+----------------------------------------------
    def forcePartitioning_cb_cb(self, widget, dialog, aFormat, delimiter, symbols):
        aFormat = aFormat.get_active_text()
        delimiter = delimiter.get_text()
        delimiter = TypeConvertor.encodeGivenTypeToNetzobRaw(delimiter, aFormat)

        for symbol in symbols:
            symbol.forcePartitioning(self.netzob.getCurrentProject().getConfiguration(), aFormat, delimiter)

        self.update()
        dialog.destroy()

    def simplePartitioningOnAllSymbols(self, widget):
        # Sanity checks
        if self.netzob.getCurrentProject() == None:
            NetzobErrorMessage("No project selected.")
            return
        # Retrieve all the symbols
        project = self.netzob.getCurrentProject()
        symbols = project.getVocabulary().getSymbols()
        # Execute the process of alignment (show the gui...)
        self.simplePartitioning(symbols)

    def simplePartitioningOnSpecifiedSymbols(self, widget, symbols):
        # Sanity checks
        if self.netzob.getCurrentProject() == None:
            NetzobErrorMessage("No project selected.")
            return
        # Retrieve all the symbols
        project = self.netzob.getCurrentProject()
        # Execute the process of alignment (show the gui...)
        self.simplePartitioning(symbols)

    #+----------------------------------------------
    #| simplePartitioning:
    #|   Apply a simple partitioning
    #+----------------------------------------------
    def simplePartitioning(self, symbols):
        self.treeMessageGenerator.clear()
        self.treeSymbolGenerator.clear()
        self.treeTypeStructureGenerator.clear()
        self.update()
        dialog = gtk.Dialog(title="Simple partitioning", flags=0, buttons=None)
        panel = gtk.Table(rows=3, columns=3, homogeneous=False)
        panel.show()

        # Label
        label = NetzobLabel("Minimum unit size: ")
        panel.attach(label, 0, 1, 0, 1, xoptions=gtk.FILL, yoptions=0, xpadding=5, ypadding=5)

        # Delimiter type
        possible_choices = [UnitSize.NONE, UnitSize.BIT, UnitSize.BITS8, UnitSize.BITS16, UnitSize.BITS32, UnitSize.BITS64]
        typeCombo = NetzobComboBoxEntry()
        typeCombo.set_button_sensitivity(gtk.SENSITIVITY_OFF)
        for i in range(len(possible_choices)):
            typeCombo.append_text(possible_choices[i])
            if possible_choices[i] == UnitSize.NONE:
                typeCombo.set_active(i)
        panel.attach(typeCombo, 1, 2, 0, 1, xoptions=gtk.FILL, yoptions=0, xpadding=5, ypadding=5)

        # Button
        searchButton = NetzobButton("Simple partitioning")
        searchButton.connect("clicked", self.simplePartitioning_cb_cb, dialog, typeCombo, symbols)
        panel.attach(searchButton, 0, 2, 2, 3, xoptions=gtk.FILL, yoptions=0, xpadding=5, ypadding=5)

        dialog.vbox.pack_start(panel, True, True, 0)
        dialog.show()

    #+----------------------------------------------
    #| simplePartitioning_cb_cb:
    #|   Apply a simple partitioning
    #+----------------------------------------------
    def simplePartitioning_cb_cb(self, widget, dialog, unitSize_widget, symbols):
        unitSize = unitSize_widget.get_active_text()
        for symbol in symbols:
            symbol.simplePartitioning(self.netzob.getCurrentProject().getConfiguration(), unitSize)
        dialog.destroy()
        self.update()

    def smoothPartitioningOnAllSymbols(self, widget):
        # Sanity checks
        if self.netzob.getCurrentProject() == None:
            NetzobErrorMessage("No project selected.")
            return
        # Retrieve all the symbols
        project = self.netzob.getCurrentProject()
        symbols = project.getVocabulary().getSymbols()
        # Execute the process of alignment (show the gui...)
        self.smoothPartitioning(symbols)

    def smoothPartitioningOnSpecifiedSymbols(self, widget, symbols):
        # Sanity checks
        if self.netzob.getCurrentProject() == None:
            NetzobErrorMessage("No project selected.")
            return
        # Execute the process of alignment (show the gui...)
        self.smoothPartitioning(symbols)

    #+----------------------------------------------
    #| Called when user wants to slick the current regexes
    #+----------------------------------------------
    def smoothPartitioning(self, symbols):
        # Sanity checks
        if self.netzob.getCurrentProject() == None:
            NetzobErrorMessage("No project selected.")
            return

        for symbol in symbols:
            symbol.slickRegex(self.netzob.getCurrentProject())

        self.update()

    def resetPartitioningOnAllSymbols(self, widget):
        # Sanity checks
        if self.netzob.getCurrentProject() == None:
            NetzobErrorMessage("No project selected.")
            return
        # Retrieve all the symbols
        project = self.netzob.getCurrentProject()
        symbols = project.getVocabulary().getSymbols()
        # Execute the process of alignment (show the gui...)
        self.resetPartitioning(symbols)

    def resetPartitioningOnSpecifiedSymbols(self, widget, symbols):
        # Sanity checks
        if self.netzob.getCurrentProject() == None:
            NetzobErrorMessage("No project selected.")
            return
        # Execute the process of alignment (show the gui...)
        self.resetPartitioning(symbols)

    #+----------------------------------------------
    #| resetPartitioning_cb:
    #|   Called when user wants to reset the current alignment
    #+----------------------------------------------
    def resetPartitioning(self, symbols):
        # Sanity checks
        if self.netzob.getCurrentProject() == None:
            NetzobErrorMessage("No project selected.")
            return
        for symbol in symbols:
            symbol.resetPartitioning(self.netzob.getCurrentProject())
        self.update()

    #+----------------------------------------------
    #| button_press_on_treeview_symbols:
    #|   operation when the user click on the treeview.
    #|   mainly to open a contextual menu
    #+----------------------------------------------
    def button_press_on_treeview_symbols(self, treeview, event):
        # Sanity checks
        project = self.netzob.getCurrentProject()
        if project == None:
            NetzobErrorMessage("No project selected.")
            return
        if project.getVocabulary() == None:
            NetzobErrorMessage("The current project doesn't have any referenced vocabulary.")
            return

        x = int(event.x)
        y = int(event.y)
        clickedSymbol = self.treeSymbolGenerator.getSymbolAtPosition(x, y)

        if event.type == gtk.gdk.BUTTON_PRESS and event.button == 1 and clickedSymbol != None:
            self.selectedSymbol = clickedSymbol
            self.treeTypeStructureGenerator.setSymbol(self.selectedSymbol)
            self.updateTreeStoreTypeStructure()
            self.updateTreeStoreMessage()

        if event.type == gtk.gdk.BUTTON_PRESS and event.button == 3:
            self.build_context_menu_for_symbols(event, clickedSymbol)

    def button_release_on_treeview_messages(self, treeview, event):
        # re-enable selection
        treeview.get_selection().set_select_function(lambda * ignore: True)
        target = treeview.get_path_at_pos(int(event.x), int(event.y))
        if (self.defer_select and target and self.defer_select == target[0] and not (event.x == 0 and event.y == 0)):  # certain drag and drop
            treeview.set_cursor(target[0], target[1], False)
            self.defer_select = False

    #+----------------------------------------------
    #| button_press_on_treeview_messages:
    #|   operation when the user click on the treeview.
    #|   mainly to open a contextual menu
    #+----------------------------------------------
    def button_press_on_treeview_messages(self, treeview, event):
        target = treeview.get_path_at_pos(int(event.x), int(event.y))
        if (target and event.type == gtk.gdk.BUTTON_PRESS and not (event.state & (gtk.gdk.CONTROL_MASK | gtk.gdk.SHIFT_MASK)) and treeview.get_selection().path_is_selected(target[0])):
            # disable selection
            treeview.get_selection().set_select_function(lambda * ignore: False)
            self.defer_select = target[0]

        # Display the details of a packet
        if event.type == gtk.gdk.BUTTON_PRESS and event.button == 1:
            x = int(event.x)
            y = int(event.y)
            try:
                (path, treeviewColumn, x, y) = treeview.get_path_at_pos(x, y)
            except:
                # No message selected
                pass
            else:
                # A message is selected
                aIter = treeview.get_model().get_iter(path)
                if aIter:
                    if treeview.get_model().iter_is_valid(aIter):
                        message_id = treeview.get_model().get_value(aIter, 0)
                        # Following line commented because of unused variable symbol
                        #symbol = self.treeMessageGenerator.getSymbol()
                        # Do nothing for now

        # Popup a menu
        elif event.type == gtk.gdk.BUTTON_PRESS and event.button == 3:
            self.log.debug("User requested a contextual menu (treeview messages)")
            x = int(event.x)
            y = int(event.y)
            (path, treeviewColumn, x, y) = treeview.get_path_at_pos(x, y)

            # Retrieve the selected message
            message_id = None
            aIter = treeview.get_model().get_iter(path)
            if aIter:
                if treeview.get_model().iter_is_valid(aIter):
                    message_id = treeview.get_model().get_value(aIter, 0)

            # Retrieve the selected column number
            iField = 0
            for col in treeview.get_columns():
                if col == treeviewColumn:
                    break
                iField += 1

            selectedField = None
            for field in self.treeMessageGenerator.getSymbol().getFields():
                if field.getIndex() == iField:
                    selectedField = field
            if selectedField == None:
                self.log.warn("Impossible to retrieve the clicked field !")
                return

            menu = gtk.Menu()

            # Add entry to edit field
            item = gtk.MenuItem("Edit field")
            item.show()
            item.connect("activate", self.displayPopupToEditField, selectedField)
            menu.append(item)

            # Add sub-entries to change the type of a specific column
            subMenu = self.build_encoding_submenu_for_field(selectedField, message_id)
            item = gtk.MenuItem("Field visualization")
            item.set_submenu(subMenu)
            item.show()
            menu.append(item)

            # Add entries to concatenate column
            concatMenu = gtk.Menu()
            if selectedField.getIndex() > 0:
                item = gtk.MenuItem("with precedent field")
                item.show()
                item.connect("activate", self.rightClickToConcatColumns, selectedField, "left")
                concatMenu.append(item)
	
	    if selectedField.getIndex() > 0:
                item = gtk.MenuItem("with all precedent field")
                item.show()
                item.connect("activate", self.rightClickToConcatColumns, selectedField, "allleft")
                concatMenu.append(item)

            if selectedField.getIndex() < len(self.treeMessageGenerator.getSymbol().getFields()) - 1:
                item = gtk.MenuItem("with next field")
                item.show()
                item.connect("activate", self.rightClickToConcatColumns, selectedField, "right")
                concatMenu.append(item)
<<<<<<< HEAD
 
=======
>>>>>>> 748e5191
            if selectedField.getIndex() < len(self.treeMessageGenerator.getSymbol().getFields()) - 1:
                item = gtk.MenuItem("with all next fields")
                item.show()
                item.connect("activate", self.rightClickToConcatColumns, selectedField, "allright")
                concatMenu.append(item)
            # Personalize the fields to be concatenated
	    item = gtk.MenuItem("personalize selection")
            item.show()
            item.connect("activate", self.ConcatChosenColumns)
            concatMenu.append(item)

	    item = gtk.MenuItem("Concatenate field")
        item.set_submenu(concatMenu)
        item.show()
        menu.append(item)

        # Add entry to split the column
        item = gtk.MenuItem("Split field")
        item.show()
        item.connect("activate", self.rightClickToSplitColumn, selectedField)
        menu.append(item)

        # Add entry to retrieve the field domain of definition
        item = gtk.MenuItem("Field's domain of definition")
        item.show()
        item.connect("activate", self.rightClickDomainOfDefinition, selectedField)
        menu.append(item)

        # Add sub-entries to change the variable of a specific column
        if selectedField.getVariable() == None:
            typeMenuVariable = gtk.Menu()
            itemVariable = gtk.MenuItem("Create a variable")
            itemVariable.show()
            itemVariable.connect("activate", self.rightClickCreateVariable, self.treeMessageGenerator.getSymbol(), selectedField)
            typeMenuVariable.append(itemVariable)
        else:
            typeMenuVariable = gtk.Menu()
            itemVariable = gtk.MenuItem("Edit variable")
            itemVariable.show()
            itemVariable.connect("activate", self.rightClickEditVariable, selectedField)
            typeMenuVariable.append(itemVariable)

        if selectedField.getVariable() != None:
            itemVariable3 = gtk.MenuItem("Remove variable")
            itemVariable3.show()
            itemVariable3.connect("activate", self.rightClickRemoveVariable, selectedField)
            typeMenuVariable.append(itemVariable3)

        item = gtk.MenuItem("Configure variation of field")
        item.set_submenu(typeMenuVariable)
        item.show()
        menu.append(item)

        item = gtk.SeparatorMenuItem()
        item.show()
        menu.append(item)

        # Add entries for copy functions
        copyMenu = gtk.Menu()
        item = gtk.MenuItem("Raw message")
        item.show()
        item.connect("activate", self.rightClickToCopyToClipboard, message_id, False, False, None)
        copyMenu.append(item)
        item = gtk.MenuItem("Aligned message")
        item.show()
        item.connect("activate", self.rightClickToCopyToClipboard, message_id, True, False, None)
        copyMenu.append(item)
        item = gtk.MenuItem("Aligned formatted message")
        item.show()
        item.connect("activate", self.rightClickToCopyToClipboard, message_id, True, True, None)
        copyMenu.append(item)
        item = gtk.MenuItem("Field")
        item.show()
        item.connect("activate", self.rightClickToCopyToClipboard, message_id, True, False, selectedField)
        copyMenu.append(item)
        item = gtk.MenuItem("Formatted field")
        item.show()
        item.connect("activate", self.rightClickToCopyToClipboard, message_id, True, True, selectedField)
        copyMenu.append(item)
        item = gtk.MenuItem("Copy to clipboard")
        item.set_submenu(copyMenu)
        item.show()
        menu.append(item)

        # Add entry to show properties of the message
        item = gtk.MenuItem("Message properties")
        item.show()
        item.connect("activate", self.rightClickShowPropertiesOfMessage, message_id)
        menu.append(item)

        # Add entry to delete the message
        item = gtk.MenuItem("Delete message")
        item.show()
        item.connect("activate", self.rightClickDeleteMessage)
        menu.append(item)

        menu.popup(None, None, None, event.button, event.time)

    #+----------------------------------------------
    #| build_encoding_submenu_for_field:
    #|   Build a submenu for field data visualization.
    #+----------------------------------------------
    def build_encoding_submenu_for_field(self, field, message_id):
        menu = gtk.Menu()

        # Retrieve the selected message
        message = self.selectedSymbol.getMessageByID(message_id)

        if message != None:
            # Retrieve content of the field
            field_content = message.getSplittedData(False)[field.getIndex()]
        else:
            field_content = None


        # Format submenu
        possible_choices = Format.getSupportedFormats()
        subMenu = gtk.Menu()
        for value in possible_choices:
            if field_content != None:
                # Get preview of field content
                text_preview = TypeConvertor.encodeNetzobRawToGivenType(field_content, value)
                if len(text_preview) > 10:
                    text_preview = text_preview[:10] + "..."
                    
                item = gtk.MenuItem(value + " (" + text_preview + ")")
            else:
                item = gtk.MenuItem(value)
            item.show()
            item.connect("activate", self.rightClickToChangeFormat, field, value)
            subMenu.append(item)
        item = gtk.MenuItem("Format")
        item.set_submenu(subMenu)
        item.show()
        menu.append(item)

        # Unitsize submenu
        possible_choices = [UnitSize.NONE, UnitSize.BIT, UnitSize.BITS8, UnitSize.BITS16, UnitSize.BITS32, UnitSize.BITS64]
        subMenu = gtk.Menu()
        for value in possible_choices:
            item = gtk.MenuItem(value)
            item.show()
            item.connect("activate", self.rightClickToChangeUnitSize, field, value)
            subMenu.append(item)
        item = gtk.MenuItem("UnitSize")
        item.set_submenu(subMenu)
        item.show()
        menu.append(item)

        # Sign submenu
        possible_choices = [Sign.SIGNED, Sign.UNSIGNED]
        subMenu = gtk.Menu()
        for value in possible_choices:
            item = gtk.MenuItem(value)
            item.show()
            item.connect("activate", self.rightClickToChangeSign, field, value)
            subMenu.append(item)
        item = gtk.MenuItem("Sign")
        item.set_submenu(subMenu)
        item.show()
        menu.append(item)

        # Endianess submenu
        possible_choices = [Endianess.BIG, Endianess.LITTLE]
        subMenu = gtk.Menu()
        for value in possible_choices:
            item = gtk.MenuItem(value)
            item.show()
            item.connect("activate", self.rightClickToChangeEndianess, field, value)
            subMenu.append(item)
        item = gtk.MenuItem("Endianess")
        item.set_submenu(subMenu)
        item.show()
        menu.append(item)
        return menu

    def displayPopupToEditField(self, event, field):
        dialog = gtk.MessageDialog(None,
                                   gtk.DIALOG_MODAL,
                                   gtk.MESSAGE_INFO,
                                   gtk.BUTTONS_CANCEL,
                                   "Modify field attributes")
        vbox = gtk.VBox()

        # Create hbox for field name
        hbox = gtk.HBox()
        vbox.pack_start(hbox, False, 5, 5)
        hbox.pack_start(NetzobLabel("Name : "), False, 5, 5)
        entryName = gtk.Entry()
        entryName.set_text(field.getName())
        # Allow the user to press enter to do ok
        entryName.connect("activate", self.responseToDialog, dialog, gtk.RESPONSE_OK)
        hbox.pack_end(entryName)

        # Create hbox for field description
        hbox = gtk.HBox()
        vbox.pack_start(hbox, False, 5, 5)
        hbox.pack_start(NetzobLabel("Description : "), False, 5, 5)
        entryDescr = gtk.Entry()
        entryDescr.set_text(field.getDescription())
        # Allow the user to press enter to do ok
        entryDescr.connect("activate", self.responseToDialog, dialog, gtk.RESPONSE_OK)
        hbox.pack_end(entryDescr)

        # Create hbox for field regex
        hbox = gtk.HBox()
        vbox.pack_start(hbox, False, 5, 5)
        hbox.pack_start(NetzobLabel("Regex (be careful !) : "), False, 5, 5)
        entryRegex = gtk.Entry()
        entryRegex.set_text(field.getRegex())
        # Allow the user to press enter to do ok
        entryRegex.connect("activate", self.responseToDialog, dialog, gtk.RESPONSE_OK)
        hbox.pack_end(entryRegex)

        # Create hbox for field encapsulation level
        hbox = gtk.HBox()
        vbox.pack_start(hbox, False, 5, 5)
        hbox.pack_start(NetzobLabel("Encapsulation level : "), False, 5, 5)
        comboEncap = NetzobComboBoxEntry()
        for i in range(10):
            comboEncap.append_text(str(i))
            if i == field.getEncapsulationLevel():
                comboEncap.set_active(i)
        hbox.pack_end(comboEncap)

        # Run the dialog
        dialog.vbox.pack_end(vbox, True, True, 0)
        dialog.show_all()
        dialog.add_button(gtk.STOCK_OK, gtk.RESPONSE_OK)
        result = dialog.run()
        if result != gtk.RESPONSE_OK:
            dialog.destroy()
            return

        # Update field name
        text = entryName.get_text()
        if (len(text) > 0):
            field.setName(text)

        # Update field description
        text = entryDescr.get_text()
        if (len(text) > 0):
            field.setDescription(text)

        # Update field regex
        text = entryRegex.get_text()
        if (len(text) > 0):
            field.setRegex(text)
        dialog.destroy()
        self.update()

        # Update field encapsulation level
        try:
            encapLevel = int(comboEncap.get_active())
        except TypeError:
            pass
        else:
            if encapLevel >= 0:
                field.setEncapsulationLevel(encapLevel)
        self.update()

    #+----------------------------------------------
    #| button_press_on_treeview_typeStructure:
    #|   operation when the user click on the treeview.
    #|   mainly to open a contextual menu
    #+----------------------------------------------
    def button_press_on_treeview_typeStructure(self, treeview, event):
        # Popup a menu
        if event.type == gtk.gdk.BUTTON_PRESS and event.button == 3:
            self.log.debug("User requested a contextual menu (on treeview typeStructure)")
            x = int(event.x)
            y = int(event.y)
            (path, treeviewColumn, x, y) = treeview.get_path_at_pos(x, y)
            (iField,) = path

            selectedField = None
            for field in self.treeMessageGenerator.getSymbol().getFields():
                if field.getIndex() == iField:
                    selectedField = field
            if selectedField == None:
                self.log.warn("Impossible to retrieve the clicked field !")
                return

            menu = gtk.Menu()

            # Add entry to edit field
            item = gtk.MenuItem("Edit field")
            item.show()
            item.connect("activate", self.displayPopupToEditField, selectedField)
            menu.append(item)

            # Add sub-entries to change the type of a specific field
            subMenu = self.build_encoding_submenu_for_field(selectedField, None)
            item = gtk.MenuItem("Field visualization")
            item.set_submenu(subMenu)
            item.show()
            menu.append(item)

            # Add entries to concatenate fields
            concatMenu = gtk.Menu()
            item = gtk.MenuItem("with precedent field")
            item.show()
            item.connect("activate", self.rightClickToConcatColumns, selectedField, "left")
            concatMenu.append(item)
            item = gtk.MenuItem("with all precedent field")
            item.show()
            item.connect("activate", self.rightClickToConcatColumns, selectedField, "allleft")
            concatMenu.append(item)

	    item = gtk.MenuItem("with next field")
            item.show()
            item.connect("activate", self.rightClickToConcatColumns, selectedField, "right")
            concatMenu.append(item)
            item = gtk.MenuItem("with all next field")
            item.show()
            item.connect("activate", self.rightClickToConcatColumns, selectedField, "allright")
            concatMenu.append(item)
	    
	    item = gtk.MenuItem("personalize selection")
	    item.show()
            item.connect("activate", self.ConcatChosenColumns)
            concatMenu.append(item)

	    item = gtk.MenuItem("Concatenate field")
            item.set_submenu(concatMenu)
            item.show()
            menu.append(item)

            # Add entry to split the field
            item = gtk.MenuItem("Split field")
            item.show()
            item.connect("activate", self.rightClickToSplitColumn, selectedField)
            menu.append(item)

            # Add entry to retrieve the field domain of definition
            item = gtk.MenuItem("Field's domain of definition")
            item.show()
            item.connect("activate", self.rightClickDomainOfDefinition, selectedField)
            menu.append(item)

            # Add sub-entries to change the variable of a specific column
            if selectedField.getVariable() == None:
                typeMenuVariable = gtk.Menu()
                itemVariable = gtk.MenuItem("Create a variable")
                itemVariable.show()
                itemVariable.connect("activate", self.rightClickCreateVariable, self.treeMessageGenerator.getSymbol(), selectedField)
                typeMenuVariable.append(itemVariable)
            else:
                typeMenuVariable = gtk.Menu()
                itemVariable = gtk.MenuItem("Edit variable")
                itemVariable.show()
                itemVariable.connect("activate", self.rightClickEditVariable, selectedField)
                typeMenuVariable.append(itemVariable)

            if selectedField.getVariable() != None:
                itemVariable3 = gtk.MenuItem("Remove variable")
                itemVariable3.show()
                itemVariable3.connect("activate", self.rightClickRemoveVariable, selectedField)
                typeMenuVariable.append(itemVariable3)

            item = gtk.MenuItem("Configure variation of field")
            item.set_submenu(typeMenuVariable)
            item.show()
            menu.append(item)

            # Add entry to export fields
            item = gtk.MenuItem("Export selected fields")
            item.show()
            item.connect("activate", self.exportSelectedFields_cb)
            menu.append(item)

            menu.popup(None, None, None, event.button, event.time)

    #+----------------------------------------------
    #| exportSelectedFields_cb:
    #|   Callback to export the selected fields
    #|   as a new trace
    #+----------------------------------------------
    def exportSelectedFields_cb(self, event):
        # Retrieve associated messages of selected fields
        aggregatedCells = {}
        (model, paths) = self.treeTypeStructureGenerator.getTreeview().get_selection().get_selected_rows()
        for path in paths:
            aIter = model.get_iter(path)
            if(model.iter_is_valid(aIter)):
                iField = model.get_value(aIter, 0)

                selectedField = None
                for field in self.treeMessageGenerator.getSymbol().getFields():
                    if field.getIndex() == iField:
                        selectedField = field
                if selectedField == None:
                    self.log.warn("Impossible to retrieve the clicked field !")
                    return

                cells = self.treeTypeStructureGenerator.getSymbol().getCellsByField(selectedField)
                for i in range(len(cells)):
                    if not i in aggregatedCells:
                        aggregatedCells[i] = ""
                    aggregatedCells[i] += str(cells[i])

        # Popup a menu to save the data
        dialog = gtk.Dialog(title="Save selected data", flags=0, buttons=None)
        dialog.show()
        table = gtk.Table(rows=2, columns=3, homogeneous=False)
        table.show()

        # Add to an existing trace
        label = NetzobLabel("Add to an existing trace")
        entry = gtk.combo_box_entry_new_text()
        entry.show()
        entry.set_size_request(300, -1)
        entry.set_model(gtk.ListStore(str))
        projectsDirectoryPath = self.netzob.getCurrentWorkspace().getPath() + os.sep + "projects" + os.sep + self.netzob.getCurrentProject().getPath()
        for tmpDir in os.listdir(projectsDirectoryPath):
            if tmpDir == '.svn':
                continue
            entry.append_text(tmpDir)
        but = NetzobButton("Save")
        but.connect("clicked", self.add_packets_to_existing_trace, entry, aggregatedCells, dialog)
        table.attach(label, 0, 1, 0, 1, xoptions=0, yoptions=0, xpadding=5, ypadding=5)
        table.attach(entry, 1, 2, 0, 1, xoptions=0, yoptions=0, xpadding=5, ypadding=5)
        table.attach(but, 2, 3, 0, 1, xoptions=0, yoptions=0, xpadding=5, ypadding=5)

        # Create a new trace
        label = NetzobLabel("Create a new trace")
        entry = gtk.Entry()
        entry.show()
        but = NetzobButton("Save")
        but.connect("clicked", self.create_new_trace, entry, aggregatedCells, dialog)
        table.attach(label, 0, 1, 1, 2, xoptions=0, yoptions=0, xpadding=5, ypadding=5)
        table.attach(entry, 1, 2, 1, 2, xoptions=0, yoptions=0, xpadding=5, ypadding=5)
        table.attach(but, 2, 3, 1, 2, xoptions=0, yoptions=0, xpadding=5, ypadding=5)

        dialog.action_area.pack_start(table, True, True, 0)

    #+----------------------------------------------
    #| Add a selection of packets to an existing trace
    #+----------------------------------------------
    def add_packets_to_existing_trace(self, button, entry, messages, dialog):
        logging.warn("Not yet implemented")
        return

        # projectsDirectoryPath = self.netzob.getCurrentWorkspace().getPath() + os.sep + "projects" + os.sep + self.netzob.getCurrentProject().getPath()
        # existingTraceDir = projectsDirectoryPath + os.sep + entry.get_active_text()
        # # Create the new XML structure
        # res = "<datas>\n"
        # for message in messages:
        #     res += "<data proto=\"ipc\" sourceIp=\"local\" sourcePort=\"local\" targetIp=\"local\" targetPort=\"local\" timestamp=\"" + str(time.time()) + "\">\n"
        #     res += message + "\n"
        #     res += "</data>\n"
        # res += "</datas>\n"
        # # Dump into a random XML file
        # fd = open(existingTraceDir + os.sep + str(random.randint(100000, 9000000)) + ".xml"  , "w")
        # fd.write(res)
        # fd.close()
        # dialog.destroy()

    #+----------------------------------------------
    #| Creation of a new trace from a selection of packets
    #+----------------------------------------------
    def create_new_trace(self, button, entry, messages, dialog):
        logging.warn("Not yet implemented")
        return

        # projectsDirectoryPath = self.netzob.getCurrentWorkspace().getPath() + os.sep + "projects" + os.sep + self.netzob.getCurrentProject().getPath()
        # for tmpDir in os.listdir(projectsDirectoryPath):
        #     if tmpDir == '.svn':
        #         continue
        #     if entry.get_text() == tmpDir:
        #         dialogBis = gtk.Dialog(title="This trace already exists", flags=0, buttons=None)
        #         dialogBis.set_size_request(250, 50)
        #         dialogBis.show()
        #         return

        # # Create the dest Dir
        # newTraceDir = projectsDirectoryPath + os.sep + entry.get_text()
        # os.mkdir(newTraceDir)
        # # Create the new XML structure
        # res = "<datas>\n"
        # for message in messages.values():
        #     res += "<data proto=\"ipc\" sourceIp=\"local\" sourcePort=\"local\" targetIp=\"local\" targetPort=\"local\" timestamp=\"" + str(time.time()) + "\">\n"
        #     res += message + "\n"
        #     res += "</data>\n"
        # res += "</datas>\n"
        # # Dump into a random XML file
        # fd = open(newTraceDir + os.sep + str(random.randint(100000, 9000000)) + ".xml"  , "w")
        # fd.write(res)
        # fd.close()
        # dialog.destroy()
        # self.netzob.updateListOfAvailableProjects()

    #+----------------------------------------------
    #| rightClickDomainOfDefinition:
    #|   Retrieve the domain of definition of the selected column
    #+----------------------------------------------
    def rightClickDomainOfDefinition(self, event, field):
        # Sanity checks
        project = self.netzob.getCurrentProject()
        if project == None:
            NetzobErrorMessage("No project selected.")
            return

        cells = self.treeMessageGenerator.getSymbol().getUniqValuesByField(field)
        tmpDomain = set()
        for cell in cells:
            tmpDomain.add(TypeConvertor.encodeNetzobRawToGivenType(cell, field.getFormat()))
        domain = sorted(tmpDomain)

        dialog = gtk.Dialog(title="Domain of definition for the column " + field.getName(), flags=0, buttons=None)

        # Text view containing domain of definition
        ## ListStore format:
        # str: symbol.id
        treeview = gtk.TreeView(gtk.ListStore(str))
        treeview.set_size_request(500, 300)
        treeview.show()

        cell = gtk.CellRendererText()
        cell.set_sensitive(True)
        cell.set_property('editable', True)

        column = gtk.TreeViewColumn("Column " + str(field.getIndex()))
        column.pack_start(cell, True)
        column.set_attributes(cell, text=0)

        treeview.append_column(column)

        for elt in domain:
            treeview.get_model().append([elt])

        scroll = gtk.ScrolledWindow()
        scroll.set_policy(gtk.POLICY_AUTOMATIC, gtk.POLICY_AUTOMATIC)
        scroll.show()
        scroll.add(treeview)

        dialog.vbox.pack_start(scroll, True, True, 0)
        dialog.show()

    #+----------------------------------------------
    #| rightClickToCopyToClipboard:
    #|   Copy the message to the clipboard
    #+----------------------------------------------
    def rightClickToCopyToClipboard(self, event, id_message, aligned, encoded, field):
        self.log.debug("The user wants to copy the following message to the clipboard : " + str(id_message))

        # Retrieve the selected message
        message = self.selectedSymbol.getMessageByID(id_message)
        if message == None:
            self.log.warning("Impossible to retrieve the message based on its ID [{0}]".format(id_message))
            return

        if aligned == False:  # Copy the entire raw message
            self.netzob.clipboard.set_text(message.getStringData())
        elif field == None:  # Copy the entire aligned message
            self.netzob.clipboard.set_text(str(message.applyAlignment(styled=False, encoded=encoded)))
        else:  # Just copy the selected field
            self.netzob.clipboard.set_text(message.applyAlignment(styled=False, encoded=encoded)[field.getIndex()])

    #+----------------------------------------------
    #| rightClickShowPropertiesOfMessage:
    #|   Show a popup to present the properties of the selected message
    #+----------------------------------------------
    def rightClickShowPropertiesOfMessage(self, event, id_message):
        self.log.debug("The user wants to see the properties of message " + str(id_message))

        # Retrieve the selected message
        message = self.selectedSymbol.getMessageByID(id_message)
        if message == None:
            self.log.warning("Impossible to retrieve the message based on its ID [{0}]".format(id_message))
            return

        # Create the dialog
        dialog = gtk.Dialog(title="Properties of message " + str(message.getID()), flags=0, buttons=None)
        ## ListStore format : (str=key, str=type, str=value)
        treeview = gtk.TreeView(gtk.ListStore(str, str, str))
        treeview.set_size_request(500, 300)
        treeview.show()

        cell = gtk.CellRendererText()

        columnProperty = gtk.TreeViewColumn("Property")
        columnProperty.pack_start(cell, True)
        columnProperty.set_attributes(cell, text=0)

        columnType = gtk.TreeViewColumn("Type")
        columnType.pack_start(cell, True)
        columnType.set_attributes(cell, text=1)

        columnValue = gtk.TreeViewColumn("Value")
        columnValue.pack_start(cell, True)
        columnValue.set_attributes(cell, text=2)

        treeview.append_column(columnProperty)
        treeview.append_column(columnType)
        treeview.append_column(columnValue)

        # Retrieves all the properties of current message and
        # insert them in the treeview
        for property in message.getProperties():
            treeview.get_model().append(property)

        scroll = gtk.ScrolledWindow()
        scroll.set_policy(gtk.POLICY_AUTOMATIC, gtk.POLICY_AUTOMATIC)
        scroll.show()
        scroll.add(treeview)

        dialog.vbox.pack_start(scroll, True, True, 0)
        dialog.show()

    #+----------------------------------------------
    #| rightClickDeleteMessage:
    #|   Delete the requested message
    #+----------------------------------------------
    def rightClickDeleteMessage(self, event):
        questionMsg = "Click yes to confirm the deletion of the selected messages"
        md = gtk.MessageDialog(None, gtk.DIALOG_MODAL | gtk.DIALOG_DESTROY_WITH_PARENT, gtk.MESSAGE_QUESTION, gtk.BUTTONS_YES_NO, questionMsg)
        result = md.run()
        md.destroy()
        if result != gtk.RESPONSE_YES:
            return

        # Else, retrieve the selected messages
        (model, paths) = self.treeMessageGenerator.getTreeview().get_selection().get_selected_rows()
        for path in paths:
            aIter = model.get_iter(path)
            if(model.iter_is_valid(aIter)):
                id_message = model.get_value(aIter, 0)
                self.log.debug("The user wants to delete the message " + str(id_message))

                message_symbol = self.selectedSymbol
                message = self.selectedSymbol.getMessageByID(id_message)

                # Break if the message to move was not found
                if message == None:
                    self.log.warning("Impossible to retrieve the message to remove based on its ID [{0}]".format(id_message))
                    return
                message_symbol.removeMessage(message)
        self.update()

    #+----------------------------------------------
    #| rightClickToChangeFormat:
    #|   Callback to change the field format
    #|   by doing a right click on it.
    #+----------------------------------------------
    def rightClickToChangeFormat(self, event, field, aFormat):
        field.setFormat(aFormat)
        self.update()

    #+----------------------------------------------
    #| rightClickToChangeUnitSize:
    #|   Callback to change the field unitsize
    #|   by doing a right click on it.
    #+----------------------------------------------
    def rightClickToChangeUnitSize(self, event, field, unitSize):
        field.setUnitSize(unitSize)
        self.update()

    #+----------------------------------------------
    #| rightClickToChangeSign:
    #|   Callback to change the field sign
    #|   by doing a right click on it.
    #+----------------------------------------------
    def rightClickToChangeSign(self, event, field, sign):
        field.setSign(sign)
        self.update()

    #+----------------------------------------------
    #| rightClickToChangeEndianess:
    #|   Callback to change the field endianess
    #|   by doing a right click on it.
    #+----------------------------------------------
    def rightClickToChangeEndianess(self, event, field, endianess):
        field.setEndianess(endianess)
        self.update()
    #+----------------------------------------------
    #| concatenateChosenFields:
    #|   Ask the user which field to concatenate
    #+----------------------------------------------
    def ConcatChosenColumns(self,event=None, errormessage=""):

	nrows=2
	if(errormessage):
	    nrows=3
        dialog = gtk.Dialog(title="Concatenation of Fields", flags=0, buttons=None)
        panel = gtk.Table(rows=nrows, columns=4, homogeneous=False)
        panel.show()

        ## Label for indexes of the fields
        label = NetzobLabel("Fields from:")
        index1 = gtk.Entry(4)
        index1.show()
        label2 = NetzobLabel("to:")
        index2 = gtk.Entry(4)
        index2.show()
	if(errormessage):
            label3 = NetzobLabel(errormessage)

        panel.attach(label, 0, 1, 0, 1, xoptions=gtk.FILL, yoptions=0, xpadding=5, ypadding=5)
        panel.attach(index1, 1, 2, 0, 1, xoptions=gtk.FILL, yoptions=0, xpadding=5, ypadding=5)
        panel.attach(label2, 2, 3, 0, 1, xoptions=gtk.FILL, yoptions=0, xpadding=5, ypadding=5)
        panel.attach(index2, 3, 4, 0, 1, xoptions=gtk.FILL, yoptions=0, xpadding=5, ypadding=5)
	if(errormessage):
            panel.attach(label3, 2, 4, 2, 7, xoptions=gtk.FILL, yoptions=0, xpadding=5, ypadding=5)

	# Button
        searchButton = NetzobButton("Concatenate fields")
        searchButton.connect("clicked", self.clickToConcatChosenColumns,index1,index2,dialog)
        panel.attach(searchButton, 0, 2, 1, 2, xoptions=gtk.FILL, yoptions=0, xpadding=5, ypadding=5)

        dialog.vbox.pack_start(panel, True, True, 0)
        dialog.show()


   #+--------------------------------------------
   #|  clickToConcatChosenColumns:
   #|	try to concatenate wanted fields.	
   #+-------------------------------------------
    def clickToConcatChosenColumns(self,event, index1, index2,dialog):
	try:
	    nfirst=int(index1.get_text())
	    nlast=int(index2.get_text())
	    self.log.debug("Concatenate from "+str(nfirst)+ " to the column "+str(nlast))
	    if max(nlast,nfirst) >= len(self.selectedSymbol.fields):
		dialog.destroy()
            	self.ConcatChosenColumns(errormessage="Error: "+str(max(nlast,nfirst))+" > Last field index")
		return 1
	    if(nlast>nfirst):
		for i_concatleft in range(nlast-nfirst):
            	    if not self.selectedSymbol.concatFields(nfirst):
			break
	    else:
		for i_concatleft in range(nfirst-nlast):
            	    if not self.selectedSymbol.concatFields(nlast):
			break
	    self.treeMessageGenerator.updateDefault()
            self.update()
	    dialog.destroy()
	except:
	    dialog.destroy()
	    self.ConcatChosenColumns(errormessage="Error: You must put integers in forms")
		

    #+----------------------------------------------
    #|  rightClickToConcatColumns:
    #|   Callback to concatenate two columns
    #+----------------------------------------------
    def rightClickToConcatColumns(self, event, field, strOtherCol):
        self.log.debug("Concatenate the column " + str(field.getIndex()) + " with the " + str(strOtherCol) + " column")

        if field.getIndex() == 0 and (strOtherCol == "left" or strOtherCol == "allleft"):
            self.log.debug("Can't concatenate the first column with its left column")
            return

        if field.getIndex() + 1 == len(self.selectedSymbol.getFields()) and (strOtherCol == "right" or strOtherCol == "allright"):
            self.log.debug("Can't concatenate the last column with its right column")
            return

        if strOtherCol == "left":
            self.selectedSymbol.concatFields(field.getIndex() - 1)
	elif strOtherCol == "allleft":
	    for i_concatleft in range(field.getIndex()):
		 self.selectedSymbol.concatFields(0)
	elif strOtherCol == "allright":
	    cont = self.selectedSymbol.concatFields(field.getIndex())
	    while(cont):
		cont = self.selectedSymbol.concatFields(field.getIndex())
        else:
            self.selectedSymbol.concatFields(field.getIndex())
        self.treeMessageGenerator.updateDefault()
        self.update()

    #+----------------------------------------------
    #|  rightClickToSplitColumn:
    #|   Callback to split a column
    #+----------------------------------------------
    def rightClickToSplitColumn(self, event, field):
        dialog = gtk.Dialog(title="Split column " + str(field.getIndex()), flags=0, buttons=None)
        textview = gtk.TextView()
        textview.set_editable(False)
        textview.get_buffer().create_tag("redTag", weight=pango.WEIGHT_BOLD, foreground="red", family="Courier")
        textview.get_buffer().create_tag("greenTag", weight=pango.WEIGHT_BOLD, foreground="#006400", family="Courier")
        self.split_position = 2
        self.split_max_len = 0

        # Find the size of the longest message
        cells = self.selectedSymbol.getCellsByField(field)
        for m in cells:
            if len(m) > self.split_max_len:
                self.split_max_len = len(m)

        # Left arrow
        arrow = gtk.Arrow(gtk.ARROW_LEFT, gtk.SHADOW_OUT)
        arrow.show()
        but = gtk.Button()
        but.show()
        but.add(arrow)
        but.connect("clicked", self.adjustSplitColumn, textview, "left", field)
        dialog.action_area.pack_start(but, True, True, 0)

        # Right arrow
        arrow = gtk.Arrow(gtk.ARROW_RIGHT, gtk.SHADOW_OUT)
        arrow.show()
        but = gtk.Button()
        but.show()
        but.add(arrow)
        but.connect("clicked", self.adjustSplitColumn, textview, "right", field)
        dialog.action_area.pack_start(but, True, True, 0)

        # Split button
        but = NetzobButton("Split column")
        but.connect("clicked", self.doSplitColumn, textview, field, dialog)
        dialog.action_area.pack_start(but, True, True, 0)

        # Text view containing selected column messages
        frame = NetzobFrame("Content of the column to split")
        textview.set_size_request(400, 300)
#        cells = self.treeMessageGenerator.getSymbol().getCellsByCol(iCol)

        for m in cells:
            textview.get_buffer().insert_with_tags_by_name(textview.get_buffer().get_end_iter(), TypeConvertor.encodeNetzobRawToGivenType(m[:self.split_position], field.getFormat()) + "  ", "redTag")
            textview.get_buffer().insert_with_tags_by_name(textview.get_buffer().get_end_iter(), TypeConvertor.encodeNetzobRawToGivenType(m[self.split_position:], field.getFormat()) + "\n", "greenTag")
        textview.show()
        scroll = gtk.ScrolledWindow()
        scroll.set_policy(gtk.POLICY_AUTOMATIC, gtk.POLICY_AUTOMATIC)
        scroll.show()
        scroll.add(textview)
        frame.add(scroll)
        dialog.vbox.pack_start(frame, True, True, 0)
        dialog.show()

    def rightClickCreateVariable(self, widget, symbol, field):
        self.log.debug("Opening the dialog for the creation of a variable")
        dialog = gtk.MessageDialog(None, gtk.DIALOG_MODAL | gtk.DIALOG_DESTROY_WITH_PARENT, gtk.MESSAGE_QUESTION, gtk.BUTTONS_OK, None)
        dialog.set_markup('Definition of the new variable')

        # Create the ID of the new variable
        variableID = uuid.uuid4()

        mainTable = gtk.Table(rows=3, columns=2, homogeneous=False)
        # id of the variable
        variableIDLabel = NetzobLabel("ID :")
        variableIDValueLabel = NetzobLabel(str(variableID))
        variableIDValueLabel.set_sensitive(False)
        mainTable.attach(variableIDLabel, 0, 1, 0, 1, xoptions=gtk.FILL, yoptions=0, xpadding=5, ypadding=5)
        mainTable.attach(variableIDValueLabel, 1, 2, 0, 1, xoptions=gtk.FILL, yoptions=0, xpadding=5, ypadding=5)

        # name of the variable
        variableNameLabel = NetzobLabel("Name : ")
        variableNameEntry = gtk.Entry()
        variableNameEntry.show()
        mainTable.attach(variableNameLabel, 0, 1, 1, 2, xoptions=gtk.FILL, yoptions=0, xpadding=5, ypadding=5)
        mainTable.attach(variableNameEntry, 1, 2, 1, 2, xoptions=gtk.FILL, yoptions=0, xpadding=5, ypadding=5)

        # Include current binary values
        variableWithCurrentBinariesLabel = NetzobLabel("Add current binaries : ")

        variableWithCurrentBinariesButton = gtk.CheckButton("Disjunctive inclusion")
        variableWithCurrentBinariesButton.set_active(False)
        variableWithCurrentBinariesButton.show()

        mainTable.attach(variableWithCurrentBinariesLabel, 0, 1, 2, 3, xoptions=gtk.FILL, yoptions=0, xpadding=5, ypadding=5)
        mainTable.attach(variableWithCurrentBinariesButton, 1, 2, 2, 3, xoptions=gtk.FILL, yoptions=0, xpadding=5, ypadding=5)

        dialog.vbox.pack_end(mainTable, True, True, 0)
        dialog.show_all()
        result = dialog.run()

        if result != gtk.RESPONSE_OK:
            dialog.destroy()
            return

        # We retrieve the value of the variable
        varName = variableNameEntry.get_text()

        # Disjonctive inclusion ?
        disjunctive = variableWithCurrentBinariesButton.get_active()

        if disjunctive:
            # Create a default value
            defaultValue = field.getDefaultVariable(symbol)
        else:
            defaultValue = None

        # We close the current dialog
        dialog.destroy()

        # Dedicated view for the creation of a variable
        creationPanel = VariableView(self.netzob, field, variableID, varName, defaultValue)
        creationPanel.display()

    def rightClickRemoveVariable(self, widget, field):
        questionMsg = "Click yes to confirm the removal of the variable {0}".format(field.getVariable().getID())
        md = gtk.MessageDialog(None, gtk.DIALOG_MODAL | gtk.DIALOG_DESTROY_WITH_PARENT, gtk.MESSAGE_QUESTION, gtk.BUTTONS_YES_NO, questionMsg)
        result = md.run()
        md.destroy()
        if result == gtk.RESPONSE_YES:
            field.setVariable(None)
            self.update()
        else:
            self.log.debug("The user didn't confirm the deletion of the variable " + str(field.getVariable().getID()))

    def rightClickEditVariable(self, widget, field):
        logging.error("The edition of an existing variable is not yet implemented")

    def doSplitColumn(self, widget, textview, field, dialog):
        if self.split_max_len <= 2:
            dialog.destroy()
            return

        self.selectedSymbol.splitField(field, self.split_position)
        self.treeMessageGenerator.updateDefault()
        dialog.destroy()
        self.update()

    def adjustSplitColumn(self, widget, textview, direction, field):
        if self.split_max_len <= 2:
            return
        messages = self.selectedSymbol.getCellsByField(field)

        # Bounds checking
        if direction == "left":
            self.split_position -= 2
            if self.split_position < 2:
                self.split_position = 2
        else:
            self.split_position += 2
            if self.split_position > self.split_max_len - 2:
                self.split_position = self.split_max_len - 2

        # Colorize text according to position
        textview.get_buffer().set_text("")
        for m in messages:
            textview.get_buffer().insert_with_tags_by_name(textview.get_buffer().get_end_iter(), TypeConvertor.encodeNetzobRawToGivenType(m[:self.split_position], field.getFormat()) + "  ", "redTag")
            textview.get_buffer().insert_with_tags_by_name(textview.get_buffer().get_end_iter(), TypeConvertor.encodeNetzobRawToGivenType(m[self.split_position:], field.getFormat()) + "\n", "greenTag")

    #+----------------------------------------------
    #| dbClickToChangeFormat:
    #|   Called when user double click on a row
    #|    in order to change the field format
    #+----------------------------------------------
    def dbClickToChangeFormat(self, treeview, path, treeviewColumn):
        # Retrieve the selected column number
        iField = 0
        for col in treeview.get_columns():
            if col == treeviewColumn:
                break
            iField += 1

        selectedField = None
        for field in self.treeMessageGenerator.getSymbol().getFields():
            if field.getIndex() == iField:
                selectedField = field

        if selectedField == None:
            self.log.warn("Impossible to retrieve the clicked field !")
            return

        possible_choices = Format.getSupportedFormats()
#        possibleTypes = self.treeMessageGenerator.getSymbol().getPossibleTypesForAField(selectedField)
        i = 0
        chosedFormat = selectedField.getFormat()
        for aFormat in possible_choices:
            if aFormat == chosedFormat:
                chosedFormat = possible_choices[(i + 1) % len(possible_choices)]
                break
            i += 1

        # Apply the new choosen format for this field
        selectedField.setFormat(chosedFormat)
        self.treeMessageGenerator.updateDefault()
        self.treeTypeStructureGenerator.update()

    #+----------------------------------------------
    #| build_context_menu_for_symbols:
    #|   Create a menu to display available operations
    #|   on the treeview symbols
    #+----------------------------------------------
    def build_context_menu_for_symbols(self, event, symbol):
        # Build the contextual menu
        menu = gtk.Menu()

        if (symbol != None):

            # SubMenu : Alignments
            subMenuAlignment = gtk.Menu()

            # Sequence alignment
            itemSequenceAlignment = gtk.MenuItem("Sequence Alignment")
            itemSequenceAlignment.show()
            itemSequenceAlignment.connect("activate", self.sequenceAlignmentOnSpecifiedSymbols, [symbol])
            subMenuAlignment.append(itemSequenceAlignment)

            # Force partitioning
            itemForcePartitioning = gtk.MenuItem("Force Partitioning")
            itemForcePartitioning.show()
            itemForcePartitioning.connect("activate", self.forcePartitioningOnSpecifiedSymbols, [symbol])
            subMenuAlignment.append(itemForcePartitioning)

            # Simple partitioning
            itemSimplePartitioning = gtk.MenuItem("Simple Partitioning")
            itemSimplePartitioning.show()
            itemSimplePartitioning.connect("activate", self.simplePartitioningOnSpecifiedSymbols, [symbol])
            subMenuAlignment.append(itemSimplePartitioning)

            # Smooth partitioning
            itemSmoothPartitioning = gtk.MenuItem("Smooth Partitioning")
            itemSmoothPartitioning.show()
            itemSmoothPartitioning.connect("activate", self.smoothPartitioningOnSpecifiedSymbols, [symbol])
            subMenuAlignment.append(itemSmoothPartitioning)

            # Reset partitioning
            itemResetPartitioning = gtk.MenuItem("Reset Partitioning")
            itemResetPartitioning.show()
            itemResetPartitioning.connect("activate", self.resetPartitioningOnSpecifiedSymbols, [symbol])
            subMenuAlignment.append(itemResetPartitioning)

            itemMenuAlignment = gtk.MenuItem("Align the symbol")
            itemMenuAlignment.show()
            itemMenuAlignment.set_submenu(subMenuAlignment)

            menu.append(itemMenuAlignment)

            # Edit the Symbol
            itemEditSymbol = gtk.MenuItem("Edit symbol")
            itemEditSymbol.show()
            itemEditSymbol.connect("activate", self.displayPopupToEditSymbol, symbol)
            menu.append(itemEditSymbol)

            # Remove a Symbol
            itemRemoveSymbol = gtk.MenuItem("Remove symbol")
            itemRemoveSymbol.show()
            itemRemoveSymbol.connect("activate", self.displayPopupToRemoveSymbol, symbol)
            menu.append(itemRemoveSymbol)
        else:
            # Create a Symbol
            itemCreateSymbol = gtk.MenuItem("Create a symbol")
            itemCreateSymbol.show()
            itemCreateSymbol.connect("activate", self.displayPopupToCreateSymbol, symbol)
            menu.append(itemCreateSymbol)

#
#
#
#         # Add sub-entries to change the type of a specific field
#
#            item = gtk.MenuItem("Field visualization")
#            item.set_submenu(subMenu)
#            item.show()
#            menu.append(item)
#
#            # Add entries to concatenate fields
#            concatMenu = gtk.Menu()
#            item = gtk.MenuItem("with precedent field")
#            item.show()
#            item.connect("activate", self.rightClickToConcatColumns, selectedField, "left")
#
#
#        # Create the submenu of the alignment of the symbol
#        item = gtk.MenuItem("")
#        item.show()
#        item.connect("activate", self.displayPopupToEditField, selectedField)
#        menu.append(item)
#
#
#
#
#
#
#
#
#
#        entries = [
#                (gtk.STOCK_BOLD, self.sequenceAlignment, (symbol != None)),
#                (gtk.STOCK_EDIT, self.displayPopupToEditSymbol, (symbol != None)),
#                (gtk.STOCK_ADD, self.displayPopupToCreateSymbol, (symbol == None)),
#                (gtk.STOCK_REMOVE, self.displayPopupToRemoveSymbol, (symbol != None))
#       ]
#
#        menu = gtk.Menu()
#        for stock_id, callback, sensitive in entries:
#            item = gtk.ImageMenuItem(stock_id)
#            item.connect("activate", callback, symbol)
#            item.set_sensitive(sensitive)
#            item.show()
#            menu.append(item)
        menu.popup(None, None, None, event.button, event.time)

    def displayPopupToEditSymbol(self, event, symbol):
        dialog = gtk.MessageDialog(
        None,
        gtk.DIALOG_MODAL | gtk.DIALOG_DESTROY_WITH_PARENT,
        gtk.MESSAGE_QUESTION,
        gtk.BUTTONS_OK,
        None)
        dialog.set_markup("<b>Please enter the name of the symbol :</b>")
        #create the text input field
        entry = gtk.Entry()
        entry.set_text(symbol.getName())
        #allow the user to press enter to do ok
        entry.connect("activate", self.responseToDialog, dialog, gtk.RESPONSE_OK)
        #create a horizontal box to pack the entry and a label
        hbox = gtk.HBox()
        hbox.pack_start(NetzobLabel("Name : "), False, 5, 5)
        hbox.pack_end(entry)
        dialog.vbox.pack_end(hbox, True, True, 0)
        dialog.show_all()
        #go go go
        dialog.run()
        text = entry.get_text()
        if (len(text) > 0):
            self.selectedSymbol.setName(text)
        dialog.destroy()
        self.update()

    #+----------------------------------------------
    #| responseToDialog:
    #|   pygtk is so good ! arf :(<-- clap clap :D
    #+----------------------------------------------
    def responseToDialog(self, entry, dialog, response):
        dialog.response(response)

    #+----------------------------------------------
    #| displayPopupToCreateSymbol:
    #|   Display a form to create a new symbol.
    #|   Based on the famous dialogs
    #+----------------------------------------------
    def displayPopupToCreateSymbol(self, event, symbol):

        #base this on a message dialog
        dialog = gtk.MessageDialog(
                                   None,
                                   gtk.DIALOG_MODAL | gtk.DIALOG_DESTROY_WITH_PARENT,
                                   gtk.MESSAGE_QUESTION,
                                   gtk.BUTTONS_OK,
                                   None)
        dialog.set_markup("<b>Please enter symbol's name</b> :")
        #create the text input field
        entry = gtk.Entry()
        #allow the user to press enter to do ok
        entry.connect("activate", self.responseToDialog, dialog, gtk.RESPONSE_OK)
        #create a horizontal box to pack the entry and a label
        hbox = gtk.HBox()
        hbox.pack_start(NetzobLabel("Name :"), False, 5, 5)
        hbox.pack_end(entry)
        #add it and show it
        dialog.vbox.pack_end(hbox, True, True, 0)
        dialog.show_all()
        #go go go
        dialog.run()
        newSymbolName = entry.get_text()
        dialog.destroy()

        if (len(newSymbolName) > 0):
            newSymbolId = str(uuid.uuid4())
            self.log.debug("a new symbol will be created with the given name : {0}".format(newSymbolName))
            newSymbol = Symbol(newSymbolId, newSymbolName, self.netzob.getCurrentProject())

            self.netzob.getCurrentProject().getVocabulary().addSymbol(newSymbol)

            #Update Left and Right
            self.update()

    #+----------------------------------------------
    #| displayPopupToRemoveSymbol:
    #|   Display a popup to remove a symbol
    #|   the removal of a symbol can only occurs
    #|   if its an empty symbol
    #+----------------------------------------------
    def displayPopupToRemoveSymbol(self, event, symbol):

        self.log.debug("Can remove the symbol {0} since it's an empty one.".format(symbol.getName()))
        questionMsg = "Click yes to confirm the removal of the symbol {0}".format(symbol.getName())
        md = gtk.MessageDialog(None, gtk.DIALOG_MODAL | gtk.DIALOG_DESTROY_WITH_PARENT, gtk.MESSAGE_QUESTION, gtk.BUTTONS_YES_NO, questionMsg)
        result = md.run()
        md.destroy()
        if result == gtk.RESPONSE_YES:
	    while(symbol.getMessages()):
		symbol.removeMessage(symbol.getMessages()[0])    
            self.netzob.getCurrentProject().getVocabulary().removeSymbol(symbol)
            #Update Left and Right
            self.update()
        else:
            self.log.debug("The user didn't confirm the deletion of the symbol " + symbol.getName())


    #+----------------------------------------------
    #| drop_fromDND:
    #|   defines the operation executed when a message is
    #|   is dropped out current symbol to the selected symbol
    #+----------------------------------------------
    def drop_fromDND(self, treeview, context, x, y, selection, info, etime):
        ids = selection.data
        for msg_id in ids.split(";"):

            modele = treeview.get_model()
            info_depot = treeview.get_dest_row_at_pos(x, y)

            # First we search for the message to move
            message = None
            message_symbol = self.selectedSymbol
            for msg in message_symbol.getMessages():
                if str(msg.getID()) == msg_id:
                    message = msg

            # Break if the message to move was not found
            if message == None:
                self.log.warning("Impossible to retrieve the message to move based on its ID [{0}]".format(msg_id))
                return

            self.log.debug("The message having the ID [{0}] has been found !".format(msg_id))

            # Now we search for the new symbol of the message
            if info_depot:
                # TODO : check need to position variable
                chemin, position = info_depot
                iter = modele.get_iter(chemin)
                new_symbol_id = str(modele.get_value(iter, 0))

                new_message_symbol = self.netzob.getCurrentProject().getVocabulary().getSymbol(new_symbol_id)

            if new_message_symbol == None:
                self.log.warning("Impossible to retrieve the symbol in which the selected message must be moved out.")
                return

            self.log.debug("The new symbol of the message is {0}".format(str(new_message_symbol.getID())))
            #Removing from its old symbol
            message_symbol.removeMessage(message)

            #Adding to its new symbol
            new_message_symbol.addMessage(message)

            # Retrieve default parameters of alignment
            doInternalSlick = False
            defaultFormat = Format.HEX
            global_unitsize = self.netzob.getCurrentProject().getConfiguration().getVocabularyInferenceParameter(ProjectConfiguration.VOCABULARY_GLOBAL_UNITSIZE)
            unitSize = UnitSize.getSizeInBits(global_unitsize)
            if unitSize == None:
                unitSize = 8

            alignmentProcess = NeedlemanAndWunsch(unitSize, self.loggingNeedlemanStatus)
            alignmentProcess.alignSymbol(new_message_symbol, doInternalSlick, defaultFormat)
            alignmentProcess.alignSymbol(message_symbol, doInternalSlick, defaultFormat)

#            message_symbol.buildRegexAndAlignment(self.netzob.getCurrentProject().getConfiguration())
#            new_message_symbol.buildRegexAndAlignment(self.netzob.getCurrentProject().getConfiguration())

        #Update Left and Right
        self.update()
        return

    def loggingNeedlemanStatus(self, status, message):
        self.log.debug("Status = " + str(status) + " : " + str(message))

    #+----------------------------------------------
    #| drag_fromDND:
    #|   defines the operation executed when a message is
    #|   is dragged out current symbol
    #+----------------------------------------------
    def drag_fromDND(self, treeview, contexte, selection, info, dateur):
        ids = []
        treeview.get_selection().selected_foreach(self.foreach_drag_fromDND, ids)
        selection.set(selection.target, 8, ";".join(ids))

    def foreach_drag_fromDND(self, model, path, iter, ids):
        texte = str(model.get_value(iter, 0))
        ids.append(texte)
        return

    #+----------------------------------------------
    #| Update the content of the tree store for symbols
    #+----------------------------------------------
    def updateTreeStoreSymbol(self):
        # Updates the treestore with a selected message
        if (self.selectedMessage != None):
            self.treeSymbolGenerator.messageSelected(self.selectedMessage)
            self.selectedMessage = None
        else:
            # Default display of the symbols
            self.treeSymbolGenerator.default()

    #+----------------------------------------------
    #| Update the content of the tree store for messages
    #+----------------------------------------------
    def updateTreeStoreMessage(self):
        if self.netzob.getCurrentProject() != None:
            isActive = self.netzob.getCurrentProject().getConfiguration().getVocabularyInferenceParameter(ProjectConfiguration.VOCABULARY_DISPLAY_MESSAGES)
            if isActive:
                self.treeMessageGenerator.show()
                self.treeMessageGenerator.default(self.selectedSymbol)
            else:
                self.treeMessageGenerator.hide()

    #+----------------------------------------------
    #| Update the content of the tree store for type structure
    #+----------------------------------------------
    def updateTreeStoreTypeStructure(self):
        if self.netzob.getCurrentProject() != None:
            isActive = self.netzob.getCurrentProject().getConfiguration().getVocabularyInferenceParameter(ProjectConfiguration.VOCABULARY_DISPLAY_SYMBOL_STRUCTURE)
            if isActive:
                self.treeTypeStructureGenerator.show()
                self.treeTypeStructureGenerator.update()
            else:
                self.treeTypeStructureGenerator.hide()

    #+----------------------------------------------
    #| Update the content of the tree store for type structure
    #+----------------------------------------------
    def updateTreeStoreSearchView(self):
        if self.netzob.getCurrentProject() != None:
            isActive = self.netzob.getCurrentProject().getConfiguration().getVocabularyInferenceParameter(ProjectConfiguration.VOCABULARY_DISPLAY_SEARCH)
            if isActive:
                self.treeSearchGenerator.show()
            else:
                self.treeSearchGenerator.update()
                self.treeSearchGenerator.hide()

    #+----------------------------------------------
    #| Called when user select a new score limit
    #+----------------------------------------------
    def updateScoreLimit(self, combo):
        val = combo.get_active_text()
        if self.netzob.getCurrentProject() != None:
            self.netzob.getCurrentProject().getConfiguration().setVocabularyInferenceParameter(ProjectConfiguration.VOCABULARY_EQUIVALENCE_THRESHOLD, int(val))

    #+----------------------------------------------
    #| Called when user wants to slick internally in libNeedleman
    #+----------------------------------------------
    def activeInternalSlickRegexes(self, checkButton):
        if self.netzob.getCurrentProject() != None:
            self.netzob.getCurrentProject().getConfiguration().setVocabularyInferenceParameter(ProjectConfiguration.VOCABULARY_DO_INTERNAL_SLICK, checkButton.get_active())

    #+----------------------------------------------
    #| Called when user wants to activate orphan reduction
    #+----------------------------------------------
    def activeOrphanReduction(self, checkButton):
        if self.netzob.getCurrentProject() != None:
            self.netzob.getCurrentProject().getConfiguration().setVocabularyInferenceParameter(ProjectConfiguration.VOCABULARY_ORPHAN_REDUCTION, checkButton.get_active())

    #+----------------------------------------------
    #| Called when user wants to modify the format displayed
    #+----------------------------------------------
    def updateDisplayFormat(self, combo):
        # Sanity checks
        if self.netzob.getCurrentProject() == None:
            NetzobErrorMessage("No project selected.")
            return
        if self.selectedSymbol == None:
            NetzobErrorMessage("No symbol selected.")
            return

        # Set the format choice as default
        aFormat = combo.get_active_text()
        configuration = self.netzob.getCurrentProject().getConfiguration()
        configuration.setVocabularyInferenceParameter(ProjectConfiguration.VOCABULARY_GLOBAL_FORMAT, aFormat)

        # Apply choice on selected symbol
        for field in self.selectedSymbol.getFields():
            field.setFormat(aFormat)
        self.update()

    #+----------------------------------------------
    #| Called when user wants to modify the unit size displayed
    #+----------------------------------------------
    def updateDisplayUnitSize(self, combo):
        # Sanity checks
        if self.netzob.getCurrentProject() == None:
            NetzobErrorMessage("No project selected.")
            return
        if self.selectedSymbol == None:
            NetzobErrorMessage("No symbol selected.")
            return

        # Set the unitSize choice as default
        unitSize = combo.get_active_text()
        configuration = self.netzob.getCurrentProject().getConfiguration()
        configuration.setVocabularyInferenceParameter(ProjectConfiguration.VOCABULARY_GLOBAL_UNITSIZE, unitSize)

        # Apply choice on selected symbol
        for field in self.selectedSymbol.getFields():
            field.setUnitSize(unitSize)
        self.update()

    #+----------------------------------------------
    #| Called when user wants to modify the sign displayed
    #+----------------------------------------------
    def updateDisplaySign(self, combo):
        # Sanity checks
        if self.netzob.getCurrentProject() == None:
            NetzobErrorMessage("No project selected.")
            return
        if self.selectedSymbol == None:
            NetzobErrorMessage("No symbol selected.")
            return

        # Set the sign choice as default
        sign = combo.get_active_text()
        configuration = self.netzob.getCurrentProject().getConfiguration()
        configuration.setVocabularyInferenceParameter(ProjectConfiguration.VOCABULARY_GLOBAL_SIGN, sign)

        # Apply choice on selected symbol
        for field in self.selectedSymbol.getFields():
            field.setSign(sign)
        self.update()

    #+----------------------------------------------
    #| Called when user wants to modify the endianess displayed
    #+----------------------------------------------
    def updateDisplayEndianess(self, combo):
        # Sanity checks
        if self.netzob.getCurrentProject() == None:
            NetzobErrorMessage("No project selected.")
            return
        if self.selectedSymbol == None:
            NetzobErrorMessage("No symbol selected.")
            return

        # Set the endianess choice as default
        endianess = combo.get_active_text()
        configuration = self.netzob.getCurrentProject().getConfiguration()
        configuration.setVocabularyInferenceParameter(ProjectConfiguration.VOCABULARY_GLOBAL_ENDIANESS, endianess)

        # Apply choice on selected symbol
        for field in self.selectedSymbol.getFields():
            field.setEndianess(endianess)
        self.update()

    #+----------------------------------------------
    #| Called when user wants to freeze partitioning (at the regex level)
    #+----------------------------------------------
    def freezePartitioning_cb(self, button):
        # Sanity checks
        if self.netzob.getCurrentProject() == None:
            NetzobErrorMessage("No project selected.")
            return
        if self.selectedSymbol == None:
            NetzobErrorMessage("No symbol selected.")
            return

        self.selectedSymbol.freezePartitioning()
        self.update()
        NetzobInfoMessage("Freezing done.")

    #+----------------------------------------------
    #| Called when user wants to execute data carving
    #+----------------------------------------------
    def dataCarving_cb(self, button):
        # Sanity checks
        if self.netzob.getCurrentProject() == None:
            NetzobErrorMessage("No project selected.")
            return
        if self.selectedSymbol == None:
            NetzobErrorMessage("No symbol selected.")
            return

        box = self.selectedSymbol.dataCarving()
        if box != None:
            NetzobErrorMessage("No data found in messages and fields.")
        else:
            dialog = gtk.Dialog(title="Data carving results", flags=0, buttons=None)
            dialog.vbox.pack_start(box, True, True, 0)
            dialog.show()

    #+----------------------------------------------
    #| Called when user wants to search data in messages
    #+----------------------------------------------
    def search_cb(self, button):
        # Sanity checks
        if self.netzob.getCurrentProject() == None:
            NetzobErrorMessage("No project selected.")
            return

        searchedPattern = self.searchEntry.get_text()
        if len(searchedPattern) == 0:
            NetzobErrorMessage("Do not start the searching process since no pattern has been provided")
            return

        typeOfPattern = self.typeCombo.get_active_text()
        if len(typeOfPattern) == 0:
            NetzobErrorMessage("Do not start the searching process since no type has been provided")
            return

        self.log.debug("User searches for " + searchedPattern + " of type " + typeOfPattern)
        self.search(searchedPattern, typeOfPattern)

        # Active the messages and the search view
        self.netzob.getCurrentProject().getConfiguration().setVocabularyInferenceParameter(ProjectConfiguration.VOCABULARY_DISPLAY_MESSAGES, True)
        self.netzob.getCurrentProject().getConfiguration().setVocabularyInferenceParameter(ProjectConfiguration.VOCABULARY_DISPLAY_SEARCH, True)
        self.netzob.getMenu().setDisplaySearchViewActiveStatus(True)
        # We update the different views
        self.update()

    def search(self, pattern, typeOfPattern):

        # Initialize the searcher
        searcher = Searcher(self.netzob.getCurrentProject())

        # First we generate the different researched data
        searchedData = []
        if typeOfPattern == Format.IP:
            searchedData.extend(searcher.getSearchedDataForIP(pattern))
        if typeOfPattern == Format.BINARY:
            searchedData.extend(searcher.getSearchedDataForBinary(pattern))
        if typeOfPattern == Format.OCTAL:
            searchedData.extend(searcher.getSearchedDataForOctal(pattern))
        if typeOfPattern == Format.DECIMAL:
            searchedData.extend(searcher.getSearchedDataForDecimal(pattern))
        if typeOfPattern == Format.HEX:
            searchedData.extend(searcher.getSearchedDataForHexadecimal(pattern))
        if typeOfPattern == Format.STRING:
            searchedData.extend(searcher.getSearchedDataForString(pattern))

        if len(searchedData) == 0:
            self.log.warn("No data to search after were computed.")
            return

        self.log.debug("The following data will be searched for :")
        for data in searchedData:
            self.log.debug(" - " + str(data))

        # Then we search them in the list of messages included in the vocabulary
        searchTasks = searcher.search(searchedData)

        # Give the results to the dedicated view
        self.treeSearchGenerator.update(searchTasks)

    #+----------------------------------------------
    #| Called when user wants to identifies environment dependencies
    #+----------------------------------------------
    def env_dependencies_cb(self, button):
        # Sanity checks
        if self.netzob.getCurrentProject() == None:
            NetzobErrorMessage("No project selected.")
            return
        if self.selectedSymbol == None:
            NetzobErrorMessage("No symbol selected.")
            return

        box = self.selectedSymbol.envDependencies(self.netzob.getCurrentProject())
        if box == None:
            NetzobErrorMessage("No environmental dependency found.")
        else:
            dialog = gtk.Dialog(title="Environmental dependencies found", flags=0, buttons=None)
            dialog.vbox.pack_start(box, True, True, 0)
            dialog.show()

    #+----------------------------------------------
    #| Called when user wants to see the distribution of a symbol of messages
    #+----------------------------------------------
    def messagesDistribution_cb(self, but):
        # Sanity checks
        if self.netzob.getCurrentProject() == None:
            NetzobErrorMessage("No project selected.")
            return
        if self.selectedSymbol == None:
            NetzobErrorMessage("No symbol selected.")
            return

        entropy = Entropy(self.selectedSymbol)
        entropy.buildDistributionView()

    #+----------------------------------------------
    #| Called when user wants to find ASN.1 fields
    #+----------------------------------------------
    def findASN1Fields_cb(self, button):
        # Sanity checks
        if self.netzob.getCurrentProject() == None:
            NetzobErrorMessage("No project selected.")
            return
        if self.selectedSymbol == None:
            NetzobErrorMessage("No symbol selected.")
            return

        box = self.selectedSymbol.findASN1Fields(self.netzob.getCurrentProject())
        if box == None:
            NetzobErrorMessage("No ASN.1 field found.")
        else:  # Show the results
            dialog = gtk.Dialog(title="Find ASN.1 fields", flags=0, buttons=None)
            dialog.vbox.pack_start(box, True, True, 0)
            dialog.show()

    #+----------------------------------------------
    #| Called when user wants to find the potential size fields
    #+----------------------------------------------
    def findSizeFields(self, button):
        # Sanity checks
        if self.netzob.getCurrentProject() == None:
            NetzobErrorMessage("No project selected.")
            return
        if self.selectedSymbol == None:
            NetzobErrorMessage("No symbol selected.")
            return

        # Save the current encapsulation level of each field
        savedEncapsulationLevel = []
        for field in self.selectedSymbol.getFields():
            savedEncapsulationLevel.append(field.getEncapsulationLevel())

        dialog = gtk.Dialog(title="Potential size fields and related payload", flags=0, buttons=None)
        ## ListStore format:
        # int: size field column
        # int: size field size
        # int: start column
        # int: substart column
        # int: end column
        # int: subend column
        # str: message rendered in cell
        treeview = gtk.TreeView(gtk.ListStore(int, int, int, int, int, int, str))
        cell = gtk.CellRendererText()
        treeview.connect("cursor-changed", self.sizeField_selected, savedEncapsulationLevel)
        column = gtk.TreeViewColumn('Size field and related payload')
        column.pack_start(cell, True)
        column.set_attributes(cell, text=6)
        treeview.append_column(column)

        # Chose button
        but = NetzobButton("Apply size field")
        but.connect("clicked", self.applySizeField, dialog, savedEncapsulationLevel)
        dialog.action_area.pack_start(but, True, True, 0)

        # Text view containing potential size fields
        treeview.set_size_request(800, 300)

        results = []
        self.selectedSymbol.findSizeFields(results)
        if len(results) == 0:
            NetzobErrorMessage("No size field found.")
        else:
            for result in results:
                treeview.get_model().append(result)

            treeview.show()
            scroll = gtk.ScrolledWindow()
            scroll.set_policy(gtk.POLICY_AUTOMATIC, gtk.POLICY_AUTOMATIC)
            scroll.show()
            scroll.add(treeview)
            dialog.vbox.pack_start(scroll, True, True, 0)
            dialog.connect("destroy", self.destroyDialogFindSizeFields, savedEncapsulationLevel)
            dialog.show()

    def destroyDialogFindSizeFields(self, dialog, savedEncapsulationLevel):
        # Optionaly restore original encapsulation levels if there were no modification
        i = -1
        for field in self.selectedSymbol.getFields():
            i += 1
            field.setEncapsulationLevel(savedEncapsulationLevel[i])
        self.update()

    #+----------------------------------------------
    #| Called when user wants to try to apply a size field on a symbol
    #+----------------------------------------------
    def sizeField_selected(self, treeview, savedEncapsulationLevel):
        # Optionaly restore original encapsulation levels
        i = -1
        for field in self.selectedSymbol.getFields():
            i += 1
            field.setEncapsulationLevel(savedEncapsulationLevel[i])

        # Apply new encapsulation levels
        (model, iter) = treeview.get_selection().get_selected()
        if(iter):
            if(model.iter_is_valid(iter)):
                size_field = model.get_value(iter, 0)
                size_field_len = model.get_value(iter, 1)
                start_field = model.get_value(iter, 2)
                start_field_len = model.get_value(iter, 3)
                end_field = model.get_value(iter, 4)
                end_field_len = model.get_value(iter, 5)

                sizeField = self.selectedSymbol.getFieldByIndex(size_field)
                startField = self.selectedSymbol.getFieldByIndex(start_field)
                endField = self.selectedSymbol.getFieldByIndex(end_field)

#                # We check if some values of the size field are longer than the expected size field length
#                cells = self.selectedSymbol.getCellsByField(sizeField)
#                for cell in cells:
#                    if len(cell) > size_field_len:
#                        print "SPLIT"
#                        # Then we split the field
#                        self.selectedSymbol.splitField(sizeField, size_field_len)

                sizeField.setDescription("size field")
                startField.setDescription("start of payload")
                for i in range(start_field, end_field + 1):
                    field = self.selectedSymbol.getFieldByIndex(i)
                    field.setEncapsulationLevel(field.getEncapsulationLevel() + 1)

                self.update()

    #+----------------------------------------------
    #| Called when user wants to apply a size field on a symbol
    #+----------------------------------------------
    def applySizeField(self, button, dialog, savedEncapsulationLevel):
        # Apply the new encapsulation levels on original fields
        del savedEncapsulationLevel[:]
        for field in self.selectedSymbol.getFields():
            savedEncapsulationLevel.append(field.getEncapsulationLevel())<|MERGE_RESOLUTION|>--- conflicted
+++ resolved
@@ -873,22 +873,20 @@
                 item.show()
                 item.connect("activate", self.rightClickToConcatColumns, selectedField, "right")
                 concatMenu.append(item)
-<<<<<<< HEAD
- 
-=======
->>>>>>> 748e5191
+
             if selectedField.getIndex() < len(self.treeMessageGenerator.getSymbol().getFields()) - 1:
                 item = gtk.MenuItem("with all next fields")
                 item.show()
                 item.connect("activate", self.rightClickToConcatColumns, selectedField, "allright")
                 concatMenu.append(item)
-            # Personalize the fields to be concatenated
+        
+        # Personalize the fields to be concatenated
 	    item = gtk.MenuItem("personalize selection")
-            item.show()
-            item.connect("activate", self.ConcatChosenColumns)
-            concatMenu.append(item)
-
-	    item = gtk.MenuItem("Concatenate field")
+        item.show()
+        item.connect("activate", self.ConcatChosenColumns)
+        concatMenu.append(item)
+
+        item = gtk.MenuItem("Concatenate field")
         item.set_submenu(concatMenu)
         item.show()
         menu.append(item)
@@ -1556,11 +1554,11 @@
     #| concatenateChosenFields:
     #|   Ask the user which field to concatenate
     #+----------------------------------------------
-    def ConcatChosenColumns(self,event=None, errormessage=""):
-
-	nrows=2
+    def ConcatChosenColumns(self, event=None, errormessage=""):
+
+	nrows = 2
 	if(errormessage):
-	    nrows=3
+	    nrows = 3
         dialog = gtk.Dialog(title="Concatenation of Fields", flags=0, buttons=None)
         panel = gtk.Table(rows=nrows, columns=4, homogeneous=False)
         panel.show()
@@ -1584,7 +1582,7 @@
 
 	# Button
         searchButton = NetzobButton("Concatenate fields")
-        searchButton.connect("clicked", self.clickToConcatChosenColumns,index1,index2,dialog)
+        searchButton.connect("clicked", self.clickToConcatChosenColumns, index1, index2, dialog)
         panel.attach(searchButton, 0, 2, 1, 2, xoptions=gtk.FILL, yoptions=0, xpadding=5, ypadding=5)
 
         dialog.vbox.pack_start(panel, True, True, 0)
@@ -1595,21 +1593,21 @@
    #|  clickToConcatChosenColumns:
    #|	try to concatenate wanted fields.	
    #+-------------------------------------------
-    def clickToConcatChosenColumns(self,event, index1, index2,dialog):
+    def clickToConcatChosenColumns(self, event, index1, index2, dialog):
 	try:
-	    nfirst=int(index1.get_text())
-	    nlast=int(index2.get_text())
-	    self.log.debug("Concatenate from "+str(nfirst)+ " to the column "+str(nlast))
-	    if max(nlast,nfirst) >= len(self.selectedSymbol.fields):
+	    nfirst = int(index1.get_text())
+	    nlast = int(index2.get_text())
+	    self.log.debug("Concatenate from " + str(nfirst) + " to the column " + str(nlast))
+	    if max(nlast, nfirst) >= len(self.selectedSymbol.fields):
 		dialog.destroy()
-            	self.ConcatChosenColumns(errormessage="Error: "+str(max(nlast,nfirst))+" > Last field index")
+            	self.ConcatChosenColumns(errormessage="Error: " + str(max(nlast, nfirst)) + " > Last field index")
 		return 1
-	    if(nlast>nfirst):
-		for i_concatleft in range(nlast-nfirst):
+	    if(nlast > nfirst):
+		for i_concatleft in range(nlast - nfirst):
             	    if not self.selectedSymbol.concatFields(nfirst):
 			break
 	    else:
-		for i_concatleft in range(nfirst-nlast):
+		for i_concatleft in range(nfirst - nlast):
             	    if not self.selectedSymbol.concatFields(nlast):
 			break
 	    self.treeMessageGenerator.updateDefault()
