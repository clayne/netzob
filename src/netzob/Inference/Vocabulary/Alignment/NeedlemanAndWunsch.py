# -*- coding: utf-8 -*-

#+---------------------------------------------------------------------------+
#|          01001110 01100101 01110100 01111010 01101111 01100010            |
#|                                                                           |
#|               Netzob : Inferring communication protocols                  |
#+---------------------------------------------------------------------------+
#| Copyright (C) 2011 Georges Bossert and Frédéric Guihéry                   |
#| This program is free software: you can redistribute it and/or modify      |
#| it under the terms of the GNU General Public License as published by      |
#| the Free Software Foundation, either version 3 of the License, or         |
#| (at your option) any later version.                                       |
#|                                                                           |
#| This program is distributed in the hope that it will be useful,           |
#| but WITHOUT ANY WARRANTY; without even the implied warranty of            |
#| MERCHANTABILITY or FITNESS FOR A PARTICULAR PURPOSE. See the              |
#| GNU General Public License for more details.                              |
#|                                                                           |
#| You should have received a copy of the GNU General Public License         |
#| along with this program. If not, see <http://www.gnu.org/licenses/>.      |
#+---------------------------------------------------------------------------+
#| @url      : http://www.netzob.org                                         |
#| @contact  : contact@netzob.org                                            |
#| @sponsors : Amossys, http://www.amossys.fr                                |
#|             Supélec, http://www.rennes.supelec.fr/ren/rd/cidre/           |
#+---------------------------------------------------------------------------+

#+---------------------------------------------------------------------------+
#| Global Imports
#+---------------------------------------------------------------------------+
from netzob.Common.Type.TypeConvertor import TypeConvertor

#+---------------------------------------------------------------------------+
#| Local Imports
#+---------------------------------------------------------------------------+
import time

#+---------------------------------------------------------------------------+
#| C Imports
#+---------------------------------------------------------------------------+
import _libNeedleman
from netzob.Common.Field import Field
from netzob.Common.ProjectConfiguration import ProjectConfiguration
import logging


#+---------------------------------------------------------------------------+
#| NeedlemanAndWunsch:
#|     Supports the use of N&W alignment in Netzob
#+---------------------------------------------------------------------------+
class NeedlemanAndWunsch(object):
<<<<<<< HEAD
    
    def __init__(self, unitSize, cb_status=None):
=======

    def __init__(self, cb_status=None):
>>>>>>> 420bfe01
        self.cb_status = cb_status
        self.unitSize = unitSize
        self.result = []

    #+-----------------------------------------------------------------------+
    #| cb_executionStatus
    #|     Callback function called by the C extension to provide info on status
    #| @param donePercent a float between 0 and 100 included
    #| @param currentMessage a str which represents the current alignment status
    #+-----------------------------------------------------------------------+
    def cb_executionStatus(self, donePercent, currentMessage):
        if self.cb_status == None:
            print "[Alignment status] " + str(donePercent) + "% " + currentMessage
        else:
            self.cb_status(donePercent, currentMessage)

    #+-----------------------------------------------------------------------+
    #| alignSymbol
    #|     Default alignment of messages declared in a Symbol
    #| @param the symbol
    #| @returns (alignment, score)
    #+-----------------------------------------------------------------------+
    def alignSymbol(self, symbol, doInternalSlick, defaultFormat):
        messages = symbol.getMessages()
        # We execute the alignment
        (alignment, score) = self.align(doInternalSlick, messages)
        symbol.setAlignment(alignment)

        # We update the regex based on the results
        self.buildRegexFromAlignment(symbol, alignment, defaultFormat)

    #+-----------------------------------------------------------------------+
    #| align
    #|     Default alignment of messages
    #| @param messages a list of AbstractMessages
    #| @returns (alignment, score)
    #+-----------------------------------------------------------------------+
    def align(self, doInternalSlick, messages):
        # First we serialize the two messages
        (serialMessages, format) = TypeConvertor.serializeMessages(messages)

        debug = False
        (score, regex, mask) = _libNeedleman.alignMessages(doInternalSlick, len(messages), format, serialMessages, self.cb_executionStatus, debug)
        alignment = self.deserializeAlignment(regex, mask)
        alignment = self.smoothAlignment(alignment)
        return (alignment, score)

    #+-----------------------------------------------------------------------+
    #| alignTwoMessages
    #|     Default alignment of two messages
    #| @param message1 the first message to align
    #| @param message2 the second message to align
    #| @returns (alignment, score)
    #+-----------------------------------------------------------------------+
    def alignTwoMessages(self, doInternalSlick, message1, message2):
        # First we serialize the two messages
        (serialMessages, format) = TypeConvertor.serializeMessages([message1, message2])

        debug = False
        (score, regex, mask) = _libNeedleman.alignTwoMessages(doInternalSlick, format, serialMessages, debug)
        alignment = self.deserializeAlignment(regex, mask)

        return (score, alignment)

    #+-----------------------------------------------------------------------+
    #| deserializeMessages
    #|     Useless (functionally) function created for testing purposes
    #| @param messages a list of AbstractMessages
    #| @returns number Of Deserialized Messages
    #+-----------------------------------------------------------------------+
    def deserializeMessages(self, messages):
        # First we serialize the messages
        (serialMessages, format) = TypeConvertor.serializeMessages(messages)

        debug = False
        return _libNeedleman.deserializeMessages(len(messages), format, serialMessages, debug)

<<<<<<< HEAD
    #+-----------------------------------------------------------------------+
    #| smoothAlignment:
    #|     Try to smooth the given alignment
    #| @param alignment The sequence alignment result
    #| @returns The smoothed alignment
    #+-----------------------------------------------------------------------+
    def smoothAlignment(self, alignment): 
        result = ""
        nbLetters = self.unitSize / 4
        for i in range(0, len(alignment), nbLetters):
            if alignment[i:i+nbLetters].count("-") == 1:
                for j in range(nbLetters):
                    result += "-"
            else:
                result += alignment[i:i+nbLetters]
        return result
        
=======
>>>>>>> 420bfe01
    #+-----------------------------------------------------------------------+
    #| deserializeAlignment
    #|     Transforms the C extension results in a python readable way
    #| @param regex the C returned regex
    #| @param mask the C returned mask
    #| @returns the python alignment
    #+-----------------------------------------------------------------------+
    def deserializeAlignment(self, regex, mask):
        align = ""
        i = 0
        for c in mask:
            if c != '\x02':
                if c == '\x01':
                    align += "-"
                else:
                    align += regex[i:i + 1].encode("hex")[1:]
            i += 1
        return align

    def buildRegexFromAlignment(self, symbol, align, defaultFormat):
        # Build regex from alignment
        i = 0
        start = 0
        regex = []
        found = False
        for i in range(len(align)):
            if (align[i] == "-"):
                if (found == False):
                    start = i
                    found = True
            else:
                if (found == True):
                    found = False
                    nbTiret = i - start
                    regex.append("(.{," + str(nbTiret) + "})")
                    regex.append(align[i])
                else:
                    if len(regex) == 0:
                        regex.append(align[i])
                    else:
                        regex[-1] += align[i]
        if (found == True):
            nbTiret = i - start
            regex.append("(.{," + str(nbTiret) + "})")

        iField = 0
        symbol.cleanFields()
        for regexElt in regex:
            field = Field("Field " + str(iField), iField, regexElt)
            # Use the default protocol type for representation
            field.setFormat(defaultFormat)
            symbol.addField(field)
            iField = iField + 1

        # We look for useless fields
        doLoop = True
        # We loop until we don't pop any field
        while doLoop == True:
            doLoop = False
            for field in symbol.getFields():
                # We try to see if this field produces only empty values when applied on messages
                cells = symbol.getCellsByField(field)
                cells = "".join(cells)
                if cells == "":
                    symbol.getFields().pop(field.getIndex())  # We remove this useless field
                    # Adpat index of the following fields, before breaking
                    for fieldNext in symbol.getFields():
                        if fieldNext.getIndex() > field.getIndex():
                            fieldNext.setIndex(fieldNext.getIndex() - 1)
                    doLoop = True
                    break

    #+----------------------------------------------
    #| alignWithNeedlemanWunsh:
    #|  Align each messages of each symbol with the
    #|  Needleman Wunsh algorithm
    #+----------------------------------------------
    def alignSymbols(self, symbols, project):
        from netzob.Inference.Vocabulary.Alignment.UPGMA import UPGMA

        self.result = []

        preResults = []
        # First we add in results, the symbols which wont be aligned
        for symbol in project.getVocabulary().getSymbols():
            found = False
            for s in symbols:
                if str(symbol.getID()) == str(s.getID()):
                    found = True
            if not found:
                logging.debug("Symbol " + str(symbol.getName()) + "[" + str(symbol.getID()) + "]] wont be aligned")
                preResults.append(symbol)

        tmpSymbols = []
        t1 = time.time()
        fraction = 0.0
#        step = 1 / self.estimateNeedlemanWunschNumberOfExecutionStep(project)
<<<<<<< HEAD
        
        # First we retrieve all the parameters of the CLUSTERING / ALIGNMENT
=======

#        # First we retrieve all the parameters of the CLUSTERING / ALIGNMENT
>>>>>>> 420bfe01
        defaultFormat = project.getConfiguration().getVocabularyInferenceParameter(ProjectConfiguration.VOCABULARY_GLOBAL_FORMAT)
        nbIteration = project.getConfiguration().getVocabularyInferenceParameter(ProjectConfiguration.VOCABULARY_NB_ITERATION)
        minEquivalence = project.getConfiguration().getVocabularyInferenceParameter(ProjectConfiguration.VOCABULARY_EQUIVALENCE_THRESHOLD)
        doInternalSlick = project.getConfiguration().getVocabularyInferenceParameter(ProjectConfiguration.VOCABULARY_DO_INTERNAL_SLICK)
        doOrphanReduction = project.getConfiguration().getVocabularyInferenceParameter(ProjectConfiguration.VOCABULARY_ORPHAN_REDUCTION)
<<<<<<< HEAD
        
=======

>>>>>>> 420bfe01
        # We try to cluster each symbol
        for symbol in symbols:
            clusteringSolution = UPGMA(project, [symbol], True, nbIteration, minEquivalence, doInternalSlick, defaultFormat, self.unitSize, self.cb_status)
            tmpSymbols.extend(clusteringSolution.executeClustering())

        # Now that all the symbols are reorganized separately
        # we should consider merging them
<<<<<<< HEAD
        clusteringSolution = UPGMA(project, tmpSymbols, False, nbIteration, minEquivalence, doInternalSlick, defaultFormat, self.unitSize, self.cb_status)        
        self.result = clusteringSolution.executeClustering()        
        
        if doOrphanReduction :
=======
        clusteringSolution = UPGMA(project, tmpSymbols, False, nbIteration, minEquivalence, doInternalSlick, defaultFormat, self.cb_status)
        self.result = clusteringSolution.executeClustering()

        if doOrphanReduction:
>>>>>>> 420bfe01
            logging.info("Execute orphan reduction")
            self.result = clusteringSolution.executeOrphanReduction()

        self.result.extend(preResults)
        logging.info("Time of parsing : " + str(time.time() - t1))

    def getLastResult(self):
        return self.result<|MERGE_RESOLUTION|>--- conflicted
+++ resolved
@@ -49,13 +49,8 @@
 #|     Supports the use of N&W alignment in Netzob
 #+---------------------------------------------------------------------------+
 class NeedlemanAndWunsch(object):
-<<<<<<< HEAD
-    
+
     def __init__(self, unitSize, cb_status=None):
-=======
-
-    def __init__(self, cb_status=None):
->>>>>>> 420bfe01
         self.cb_status = cb_status
         self.unitSize = unitSize
         self.result = []
@@ -133,7 +128,7 @@
         debug = False
         return _libNeedleman.deserializeMessages(len(messages), format, serialMessages, debug)
 
-<<<<<<< HEAD
+
     #+-----------------------------------------------------------------------+
     #| smoothAlignment:
     #|     Try to smooth the given alignment
@@ -144,15 +139,14 @@
         result = ""
         nbLetters = self.unitSize / 4
         for i in range(0, len(alignment), nbLetters):
-            if alignment[i:i+nbLetters].count("-") == 1:
+            if alignment[i:i + nbLetters].count("-") == 1:
                 for j in range(nbLetters):
                     result += "-"
             else:
-                result += alignment[i:i+nbLetters]
+                result += alignment[i:i + nbLetters]
         return result
         
-=======
->>>>>>> 420bfe01
+
     #+-----------------------------------------------------------------------+
     #| deserializeAlignment
     #|     Transforms the C extension results in a python readable way
@@ -250,42 +244,24 @@
         t1 = time.time()
         fraction = 0.0
 #        step = 1 / self.estimateNeedlemanWunschNumberOfExecutionStep(project)
-<<<<<<< HEAD
-        
-        # First we retrieve all the parameters of the CLUSTERING / ALIGNMENT
-=======
-
-#        # First we retrieve all the parameters of the CLUSTERING / ALIGNMENT
->>>>>>> 420bfe01
+
+#       First we retrieve all the parameters of the CLUSTERING / ALIGNMENT
         defaultFormat = project.getConfiguration().getVocabularyInferenceParameter(ProjectConfiguration.VOCABULARY_GLOBAL_FORMAT)
         nbIteration = project.getConfiguration().getVocabularyInferenceParameter(ProjectConfiguration.VOCABULARY_NB_ITERATION)
         minEquivalence = project.getConfiguration().getVocabularyInferenceParameter(ProjectConfiguration.VOCABULARY_EQUIVALENCE_THRESHOLD)
         doInternalSlick = project.getConfiguration().getVocabularyInferenceParameter(ProjectConfiguration.VOCABULARY_DO_INTERNAL_SLICK)
         doOrphanReduction = project.getConfiguration().getVocabularyInferenceParameter(ProjectConfiguration.VOCABULARY_ORPHAN_REDUCTION)
-<<<<<<< HEAD
-        
-=======
-
->>>>>>> 420bfe01
+ 
+
         # We try to cluster each symbol
         for symbol in symbols:
             clusteringSolution = UPGMA(project, [symbol], True, nbIteration, minEquivalence, doInternalSlick, defaultFormat, self.unitSize, self.cb_status)
             tmpSymbols.extend(clusteringSolution.executeClustering())
 
-        # Now that all the symbols are reorganized separately
-        # we should consider merging them
-<<<<<<< HEAD
         clusteringSolution = UPGMA(project, tmpSymbols, False, nbIteration, minEquivalence, doInternalSlick, defaultFormat, self.unitSize, self.cb_status)        
         self.result = clusteringSolution.executeClustering()        
         
         if doOrphanReduction :
-=======
-        clusteringSolution = UPGMA(project, tmpSymbols, False, nbIteration, minEquivalence, doInternalSlick, defaultFormat, self.cb_status)
-        self.result = clusteringSolution.executeClustering()
-
-        if doOrphanReduction:
->>>>>>> 420bfe01
-            logging.info("Execute orphan reduction")
             self.result = clusteringSolution.executeOrphanReduction()
 
         self.result.extend(preResults)
