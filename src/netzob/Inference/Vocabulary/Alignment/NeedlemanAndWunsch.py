# -*- coding: utf-8 -*-

#+---------------------------------------------------------------------------+
#|          01001110 01100101 01110100 01111010 01101111 01100010            |
#|                                                                           |
#|               Netzob : Inferring communication protocols                  |
#+---------------------------------------------------------------------------+
#| Copyright (C) 2011 Georges Bossert and Frédéric Guihéry                   |
#| This program is free software: you can redistribute it and/or modify      |
#| it under the terms of the GNU General Public License as published by      |
#| the Free Software Foundation, either version 3 of the License, or         |
#| (at your option) any later version.                                       |
#|                                                                           |
#| This program is distributed in the hope that it will be useful,           |
#| but WITHOUT ANY WARRANTY; without even the implied warranty of            |
#| MERCHANTABILITY or FITNESS FOR A PARTICULAR PURPOSE. See the              |
#| GNU General Public License for more details.                              |
#|                                                                           |
#| You should have received a copy of the GNU General Public License         |
#| along with this program. If not, see <http://www.gnu.org/licenses/>.      |
#+---------------------------------------------------------------------------+
#| @url      : http://www.netzob.org                                         |
#| @contact  : contact@netzob.org                                            |
#| @sponsors : Amossys, http://www.amossys.fr                                |
#|             Supélec, http://www.rennes.supelec.fr/ren/rd/cidre/           |
#+---------------------------------------------------------------------------+

#+---------------------------------------------------------------------------+
#| Global Imports
#+---------------------------------------------------------------------------+
import logging
import time
from gettext import gettext as _

#+---------------------------------------------------------------------------+
#| Local Imports
#+---------------------------------------------------------------------------+
from netzob.Common.Type.TypeConvertor import TypeConvertor
from netzob.Common.Field import Field
from netzob.Common.ProjectConfiguration import ProjectConfiguration
from netzob.Common.NetzobException import NetzobException

#+---------------------------------------------------------------------------+
#| C Imports
#+---------------------------------------------------------------------------+
import _libNeedleman
import _libInterface
from netzob.UI import NetzobWidgets


#+---------------------------------------------------------------------------+
#| NeedlemanAndWunsch:
#|     Supports the use of N&W alignment in Netzob
#+---------------------------------------------------------------------------+
class NeedlemanAndWunsch(object):

    def __init__(self, unitSize, cb_status=None):
        self.cb_status = cb_status
        self.unitSize = unitSize
        self.result = []
        self.scores = {}
        self.absoluteStage = None
        self.statusRatio = None
        self.statusRatioOffset = None
        self.flagStop = False
        self.clusteringSolution = None

    #+-----------------------------------------------------------------------+
    #| cb_executionStatus
    #|     Callback function called by the C extension to provide info on status
    #| @param donePercent a float between 0 and 100 included
    #| @param currentMessage a str which represents the current alignment status
    #+-----------------------------------------------------------------------+
    def cb_executionStatus(self, stage, donePercent, currentMessage):
        if self.absoluteStage is not None:
            stage = self.absoluteStage

        totalPercent = donePercent
        if self.statusRatio is not None:
            totalPercent = totalPercent / self.statusRatio
            if self.statusRatioOffset is not None:
                totalPercent = totalPercent + 100 / self.statusRatio * self.statusRatioOffset

        if self.cb_status is None:
            print "[Alignment status] " + str(totalPercent) + "% " + currentMessage
        else:
            self.cb_status(stage, totalPercent, currentMessage)

    #+-----------------------------------------------------------------------+
    #| alignSymbol
    #|     Default alignment of messages declared in a Symbol
    #| @param the symbol
    #+-----------------------------------------------------------------------+
    def alignSymbol(self, symbol, doInternalSlick, defaultFormat):
        messages = symbol.getMessages()
        if messages is None or len(messages) == 0:
            logging.debug("The symbol '" + symbol.getName() + "' is empty. No alignment needed")
            symbol.cleanFields()
<<<<<<< HEAD
            if self.isFinish():
                return

            field = Field.createDefaultField()
=======
            field = Field.createDefaultField(symbol)
>>>>>>> fd1d3f63
            # Use the default protocol type for representation
            field.setFormat(defaultFormat)
        else:
            symbol.cleanFields()

            if self.isFinish():
                return

            # We execute the alignment
            (alignment, score) = self.align(doInternalSlick, messages)

            if self.isFinish():
                return

            symbol.setAlignment(alignment)
            logging.debug("Alignment : {0}".format(alignment))

            # We update the regex based on the results
            try:
                if self.isFinish():
                    return
                self.buildRegexFromAlignment(symbol, alignment, defaultFormat)

            except NetzobException, e:
                logging.warn("Partitionnement error: {0}".format(e))
                symbol.cleanFields()
<<<<<<< HEAD

                field = Field.createDefaultField()
=======
                field = Field.createDefaultField(symbol)
>>>>>>> fd1d3f63
                # Use the default protocol type for representation
                field.setFormat(defaultFormat)

    #+-----------------------------------------------------------------------+
    #| align
    #|     Default alignment of messages
    #| @param messages a list of AbstractMessages
    #| @returns (alignment, score)
    #+-----------------------------------------------------------------------+
    def align(self, doInternalSlick, messages):
        # First we serialize the two messages
        (serialMessages, format) = TypeConvertor.serializeMessages(messages, self.unitSize)

        debug = False
        (score1, score2, score3, regex, mask) = _libNeedleman.alignMessages(doInternalSlick, len(messages), format, serialMessages, self.cb_executionStatus, debug)
        scores = (score1, score2, score3)

        if self.isFinish():
            return

        alignment = self.deserializeAlignment(regex, mask)
        alignment = self.smoothAlignment(alignment)
        return (alignment, scores)

    #+-----------------------------------------------------------------------+
    #| alignTwoMessages
    #|     Default alignment of two messages
    #| @param message1 the first message to align
    #| @param message2 the second message to align
    #| @returns (alignment, score)
    #+-----------------------------------------------------------------------+
    def alignTwoMessages(self, doInternalSlick, message1, message2):
        # First we serialize the two messages
        (serialMessages, format) = TypeConvertor.serializeMessages([message1, message2], self.unitSize)

        debug = False
        (score1, score2, score3, regex, mask) = _libNeedleman.alignTwoMessages(doInternalSlick, format, serialMessages, debug)
        scores = (score1, score2, score3)
        alignment = self.deserializeAlignment(regex, mask)

        return (scores, alignment)

    #+-----------------------------------------------------------------------+
    #| deserializeMessages
    #|     Useless (functionally) function created for testing purposes
    #| @param messages a list of AbstractMessages
    #| @returns number Of Deserialized Messages
    #+-----------------------------------------------------------------------+
    def deserializeMessages(self, messages):
        # First we serialize the messages
        (serialMessages, format) = TypeConvertor.serializeMessages(messages, self.unitSize)

        debug = False
        return _libInterface.deserializeMessages(len(messages), format, serialMessages, debug)

    #+-----------------------------------------------------------------------+
    #| smoothAlignment:
    #|     Try to smooth the given alignment
    #| @param alignment The sequence alignment result
    #| @returns The smoothed alignment
    #+-----------------------------------------------------------------------+
    def smoothAlignment(self, alignment):
        result = ""
        nbLetters = self.unitSize / 4
        for i in range(0, len(alignment), nbLetters):
            tmpText = alignment[i:i + nbLetters]
            if tmpText.count("-") >= 1:
                for j in range(len(tmpText)):
                    result += "-"
            else:
                result += tmpText
        return result

    #+-----------------------------------------------------------------------+
    #| deserializeAlignment
    #|     Transforms the C extension results in a python readable way
    #| @param regex the C returned regex
    #| @param mask the C returned mask
    #| @returns the python alignment
    #+-----------------------------------------------------------------------+
    def deserializeAlignment(self, regex, mask):
        align = ""
        i = 0
        for c in mask:
            if c != '\x02':
                if c == '\x01':
                    if self.unitSize == 8:
                        align += "--"
                    elif self.unitSize == 4:
                        align += "-"
                    else:
                        logging.warn("Deserializing at " + str(self.unitSize) + " unit size not yet implemented")
                else:
                    if self.unitSize == 8:
                        align += regex[i:i + 1].encode("hex")
                    elif self.unitSize == 4:
                        align += regex[i:i + 1].encode("hex")[1:]
                    else:
                        logging.warn("Deserializing at " + str(self.unitSize) + " unit size not yet implemented")
            i += 1
        return align

    #+-----------------------------------------------------------------------+
    #| buildRegexFromAlignment
    #|     Transform the alignment in a regular expression
    #| @param symbol the associated symbol
    #| @param align the given alignment
    #| @param defaultFormat the visualization format
    #+-----------------------------------------------------------------------+
    def buildRegexFromAlignment(self, symbol, align, defaultFormat):
        # Build regex from alignment
        i = 0
        start = 0
        regex = []
        found = False
        for i in range(len(align)):

            if self.isFinish():
                return

            if (align[i] == "-"):
                if (found is False):
                    start = i
                    found = True
            else:
                if (found is True):
                    found = False
                    nbTiret = i - start
                    regex.append("(.{," + str(nbTiret) + "})")
                    regex.append(align[i])
                else:
                    if len(regex) == 0:
                        regex.append(align[i])
                    else:
                        regex[-1] += align[i]
        if (found is True):
            nbTiret = i - start + 1
            regex.append("(.{," + str(nbTiret) + "})")

        iField = 0
        symbol.cleanFields()
        logging.debug("REGEX " + str(regex))
        for regexElt in regex:
<<<<<<< HEAD

            if self.isFinish():
                return

            field = Field("Field " + str(iField), iField, regexElt)
=======
            field = Field("Field " + str(iField), iField, regexElt, symbol)
>>>>>>> fd1d3f63
            # Use the default protocol type for representation
            field.setFormat(defaultFormat)
            iField = iField + 1
        if len(symbol.getFields()) >= 100:
            raise NetzobException("This Python version only supports 100 named groups in regex (found {0})".format(len(symbol.getFields())))
        # We look for useless fields
        doLoop = True
        # We loop until we don't pop any field
        while doLoop is True:
            doLoop = False
            for field in symbol.getFields():

                if self.isFinish():
                    return

                # We try to see if this field produces only empty values when applied on messages
                if not field.isStatic():
                    cells = symbol.getCellsByField(field)
                    cells = "".join(cells)
                    if cells == "":
                        symbol.getFields().pop(field.getIndex())  # We remove this useless field
                        # Adapt index of the following fields
                        for fieldNext in symbol.getFields():
                            if fieldNext.getIndex() > field.getIndex():
                                fieldNext.setIndex(fieldNext.getIndex() - 1)
                        # Concatenate the surrounding fields (because they should be static fields)
                        if symbol.concatFields(field.getIndex() - 1, field.getIndex()) == 1:
                            doLoop = True
                            break

    #+----------------------------------------------
    #| alignWithNeedlemanWunsh:
    #|  Align each messages of each symbol with the
    #|  Needleman Wunsh algorithm
    #+----------------------------------------------
    def alignSymbols(self, symbols, project):
        from netzob.Inference.Vocabulary.Alignment.UPGMA import UPGMA
        self.result = []
        preResults = []

        # First we add in results, the symbols which wont be aligned
        for symbol in project.getVocabulary().getSymbols():
            found = False
            for s in symbols:
                if str(symbol.getID()) == str(s.getID()):
                    found = True
            if not found:
                logging.debug("Symbol " + str(symbol.getName()) + "[" + str(symbol.getID()) + "]] wont be aligned")
                preResults.append(symbol)

        # Then we retrieve all the parameters of the CLUSTERING / ALIGNMENT
        defaultFormat = project.getConfiguration().getVocabularyInferenceParameter(ProjectConfiguration.VOCABULARY_GLOBAL_FORMAT)
        nbIteration = project.getConfiguration().getVocabularyInferenceParameter(ProjectConfiguration.VOCABULARY_NB_ITERATION)
        minEquivalence = project.getConfiguration().getVocabularyInferenceParameter(ProjectConfiguration.VOCABULARY_EQUIVALENCE_THRESHOLD)
        doInternalSlick = project.getConfiguration().getVocabularyInferenceParameter(ProjectConfiguration.VOCABULARY_DO_INTERNAL_SLICK)
        doOrphanReduction = project.getConfiguration().getVocabularyInferenceParameter(ProjectConfiguration.VOCABULARY_ORPHAN_REDUCTION)

        # We try to cluster each symbol
        listEqu = []  # list of thresholds recorded
        emptySymbols = []  # list of all empty symbols

        symbolsToCluster = []
        for s in symbols:
            if len(s.getMessages()) == 0:
                emptySymbols.append(s)
            else:
                symbolsToCluster.append(s)

        if self.isFinish():
            return

        self.clusteringSolution = UPGMA(project, symbolsToCluster, True, nbIteration, minEquivalence, doInternalSlick, defaultFormat, self.unitSize, self.cb_executionStatus)
        t1 = time.time()
        self.result = self.clusteringSolution.executeClustering()

        if self.isFinish():
            return

        # We optionally handle orphans
        if doOrphanReduction:
            self.result = self.clusteringSolution.executeOrphanReduction()
        t2 = time.time()

        self.result.extend(preResults)
        self.result.extend(emptySymbols)  # Add the empty symbols (To discuss: can we delete them before?)
        logging.info("Time of clustering : " + str(t2 - t1))

    def getLastResult(self):
        return self.result

    def isFinish(self):
        return self.flagStop

    def stop(self):
        self.flagStop = True
        if self.clusteringSolution is not None:
            logging.debug("Close the clustering solution")
            self.clusteringSolution.stop()<|MERGE_RESOLUTION|>--- conflicted
+++ resolved
@@ -96,14 +96,12 @@
         if messages is None or len(messages) == 0:
             logging.debug("The symbol '" + symbol.getName() + "' is empty. No alignment needed")
             symbol.cleanFields()
-<<<<<<< HEAD
-            if self.isFinish():
-                return
-
-            field = Field.createDefaultField()
-=======
+
+            if self.isFinish():
+                return
+
             field = Field.createDefaultField(symbol)
->>>>>>> fd1d3f63
+
             # Use the default protocol type for representation
             field.setFormat(defaultFormat)
         else:
@@ -130,12 +128,9 @@
             except NetzobException, e:
                 logging.warn("Partitionnement error: {0}".format(e))
                 symbol.cleanFields()
-<<<<<<< HEAD
-
-                field = Field.createDefaultField()
-=======
+
                 field = Field.createDefaultField(symbol)
->>>>>>> fd1d3f63
+
                 # Use the default protocol type for representation
                 field.setFormat(defaultFormat)
 
@@ -279,15 +274,10 @@
         symbol.cleanFields()
         logging.debug("REGEX " + str(regex))
         for regexElt in regex:
-<<<<<<< HEAD
-
-            if self.isFinish():
-                return
-
-            field = Field("Field " + str(iField), iField, regexElt)
-=======
+            if self.isFinish():
+                return
             field = Field("Field " + str(iField), iField, regexElt, symbol)
->>>>>>> fd1d3f63
+
             # Use the default protocol type for representation
             field.setFormat(defaultFormat)
             iField = iField + 1
