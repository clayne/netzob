# -*- coding: utf-8 -*-

#+---------------------------------------------------------------------------+
#|          01001110 01100101 01110100 01111010 01101111 01100010            |
#|                                                                           |
#|               Netzob : Inferring communication protocols                  |
#+---------------------------------------------------------------------------+
#| Copyright (C) 2011 AMOSSYS                                                |
#| This program is free software: you can redistribute it and/or modify      |
#| it under the terms of the GNU General Public License as published by      |
#| the Free Software Foundation, either version 3 of the License, or         |
#| (at your option) any later version.                                       |
#|                                                                           |
#| This program is distributed in the hope that it will be useful,           |
#| but WITHOUT ANY WARRANTY; without even the implied warranty of            |
#| MERCHANTABILITY or FITNESS FOR A PARTICULAR PURPOSE. See the              |
#| GNU General Public License for more details.                              |
#|                                                                           |
#| You should have received a copy of the GNU General Public License         |
#| along with this program. If not, see <http://www.gnu.org/licenses/>.      |
#+---------------------------------------------------------------------------+
#| @url      : http://www.netzob.org                                         |
#| @contact  : contact@netzob.org                                            |
#| @sponsors : Amossys, http://www.amossys.fr                                |
#|             Supélec, http://www.rennes.supelec.fr/ren/rd/cidre/           |
#+---------------------------------------------------------------------------+

#+---------------------------------------------------------------------------+
#| Global Imports                                                            |
#+---------------------------------------------------------------------------+
from gettext import gettext as _
from lxml import etree
from netzob.Common.MMSTD.Actors.MMSTDVisitor import MMSTDVisitor
from netzob.Common.MMSTD.Actors.NetworkChannels.NetworkClient import \
    NetworkClient
from netzob.Common.MMSTD.Dictionary.Variables.AggregateVariable import \
    AggregateVariable
from netzob.Common.MMSTD.Dictionary.Variables.AlternateVariable import \
    AlternateVariable
from netzob.Common.MMSTD.Dictionary.Variables.ComputedRelationVariable import \
    ComputedRelationVariable
from netzob.Common.MMSTD.Dictionary.Variables.DataVariable import DataVariable
from netzob.Common.MMSTD.Dictionary.Variables.RepeatVariable import \
    RepeatVariable
from netzob.Common.MMSTD.Symbols.impl.EmptySymbol import EmptySymbol
from netzob.Common.MMSTD.Symbols.impl.UnknownSymbol import UnknownSymbol
from netzob.Common.MMSTD.Transitions.impl.CloseChannelTransition import \
    CloseChannelTransition
from netzob.Common.MMSTD.Transitions.impl.OpenChannelTransition import \
    OpenChannelTransition
from netzob.Common.MMSTD.Transitions.impl.SemiStochasticTransition import \
    SemiStochasticTransition
import logging
import string

#+---------------------------------------------------------------------------+
#| Local Imports                                                             |
#+---------------------------------------------------------------------------+


class PeachExport(object):
    """PeachExport:
            Utility for exporting netzob information into Peach pit file.
            Simplify the construction of a fuzzer with Peach.
    """

    UNKNOWNSYMBOL_MAX_SIZE = 1024

    def __init__(self, netzob):
        """Constructor of PeachExport:

                @type netzob: netzob.NetzobGUI.NetzobGUI
                @param netzob: the main netzob project.
        """
        self.netzob = netzob
        self.variableOverRegex = True
        self.mutateStaticFields = True
        self.dictSymbol = dict()  # Associate each symbol to a unique simple number.
        self.normSymbols()

    def normSymbols(self):
        """normSymbols:
                Associate a simple number to each symbol of the project.
        """
        project = self.netzob.getCurrentProject()
        vocabulary = project.getVocabulary()
        dataModelid = 1  # 0 is for the initial state.
        for symbol in vocabulary.getSymbols():
            self.dictSymbol[str(symbol.getID())] = dataModelid
            dataModelid += 1
        # An empty symbol leads to the initial state.
        self.dictSymbol["-1"] = dataModelid
        dataModelid += 1
        # An unknown symbol has its own data model.
        self.dictSymbol["-2"] = dataModelid
        dataModelid += 1

    def getPeachDefinition(self, symbolID, level):
        """getXMLDefinition:
                Returns the Peach pit file (XML format) made on the  netzob information.

                @type symbolID: integer
                @param symbolID: a number which identifies the symbol the xml definition of which we need.
                @type level: integer
                @param level:
                    0: one-state fuzzer ;
                    1: randomized state order fuzzer ;
                    2: randomized transitions stateful fuzzer ;
                    3: fully stateful fuzzer.
                @rtype: string
                @return: the string representation of the generated Peach xml pit file.
        """
<<<<<<< HEAD
        logging.debug(_("Targeted symbolID: {0}").format(str(symbolID)))
=======
        logging.debug("Targeted symbolID: {0}".format(str(symbolID)))
>>>>>>> 0616bfe8
        xmlRoot = etree.Element("Peach")
        etree.SubElement(xmlRoot, "Include", ns="default", src="file:defaults.xml")
        xmlImport = etree.SubElement(xmlRoot, "Import")
        xmlImport.attrib["import"] = "PeachzobAddons"

        if level == 0:
            project = self.netzob.getCurrentProject()
            vocabulary = project.getVocabulary()
            symbols = vocabulary.getSymbols()
            resSymbol = None
            for symbol in symbols:
                if str(symbol.getID()) == symbolID:
                    resSymbol = symbol
                    break
            if resSymbol is None:
                logging.warning(_("Impossible to retrieve the symbol having the id {0}").format(str(symbolID)))
                return None
            else:
                self.makeDataModel(xmlRoot, symbol)
                self.makeSingleStateModel(xmlRoot, symbol)

        if level == 1:
            self.makeAllDataModels(xmlRoot)
            self.makeBasicStateModel(xmlRoot)

        if level == 2:
            self.makeAllDataModels(xmlRoot)
            self.makeProbaStateModel(xmlRoot)

        if level == 3:  # TODO: implement this.
            self.makeAllDataModels(xmlRoot)
            self.makeBasicStateModel(xmlRoot)

        # Add the supplementary xml info.
        xmlAgent = etree.SubElement(xmlRoot, "Agent", name="DefaultAgent")
        xmlCommentAgent = etree.Comment("Todo: Configure the Agents.")
        xmlAgent.append(xmlCommentAgent)

        xmlTest = etree.SubElement(xmlRoot, "Test", name="DefaultTest")
        xmlCommentTest = etree.Comment('Todo: Enable Agent <Agent ref="TheAgent"/> ')

        xmlTest.append(xmlCommentTest)
        etree.SubElement(xmlTest, "StateModel", ref="stateModel")

        # Create the publisher.
        self.makePublisher(xmlTest)

        xmlRun = etree.SubElement(xmlRoot, "Run", name="DefaultRun")
        xmlCommentRun = etree.Comment("Todo: Configure the run.")
        xmlRun.append(xmlCommentRun)
        xmlLogger = etree.SubElement(xmlRun, "Logger")
        xmlLogger.attrib["class"] = "logger.Filesystem"
        etree.SubElement(xmlLogger, "Param", name="path", value="logs")
        etree.SubElement(xmlRun, "Test", ref="DefaultTest")

        tree = etree.ElementTree(xmlRoot)
        toStringedTree = etree.tostring(tree, pretty_print=True)

        # Remove the first line:
        splittedToStringedTree = toStringedTree.split("\n")
        splittedToStringedTree = splittedToStringedTree[1:]
        toStringedTree = "\n".join(splittedToStringedTree)
        # Add strings not well managed by lxml.
        result = '<?xml version="1.0" encoding="utf-8"?>\n'
        result = result + '<Peach xmlns="http://phed.org/2008/Peach" xmlns:xsi="http://www.w3.org/2001/XMLSchema-instance" xsi:schemaLocation="http://phed.org/2008/Peach /peach/peach.xsd">\n'
        result = result + toStringedTree
        return result

    def makePublisher(self, xmlFather):
        """makePublisher:
                Retrieve information from Netzob simulator. These information as the communication protocol, the targeted IP and port are used to make the Peach publisher.

                @type xmlFather: lxml.etree.element
                @param xmlFather: the xml tree father of the current element
        """
        simulator = self.netzob.getCurrentProject().getSimulator()
        mmstdVisitor = None
        visitorCount = 0
        for actor in simulator.getActors():
            # We search a MMSTDVisitor. Actors might be of other types.
            if actor.getType() == MMSTDVisitor.TYPE:
                try:  # Informations might be false or the communication channel migth not be an AbstractChannel.
                    mmstdVisitor = actor
                    comChannel = mmstdVisitor.getAbstractionLayer().getCommunicationChannel()

                    logging.debug("Communication layer : {0}".format(str(comChannel)))
                    logging.debug("Protocol : {0}".format(str(comChannel.getProtocol())))
                    if comChannel.getProtocol() == "TCP":
                        xmlPublisher = etree.SubElement(xmlFather, "Publisher")
                        xmlPublisher.attrib["class"] = "tcp.Tcp"
                        etree.SubElement(xmlPublisher, "Param", name="host", value="{0}".format(comChannel.getTargetIP()))
                        etree.SubElement(xmlPublisher, "Param", name="port", value="{0}".format(comChannel.getTargetPort()))
                    if comChannel.getProtocol() == "UDP":
                        xmlPublisher = etree.SubElement(xmlFather, "Publisher")
                        xmlPublisher.attrib["class"] = "udp.Udp"
                        etree.SubElement(xmlPublisher, "Param", name="host", value="{0}".format(comChannel.getTargetIP()))
                        etree.SubElement(xmlPublisher, "Param", name="port", value="{0}".format(comChannel.getTargetPort()))
                    visitorCount += 1
                except:
                    pass
        if visitorCount == 0:
                xmlCommentTest = etree.Comment("The Netzob project has no simulator actors, you must create one. Below is a simple example.")
                xmlFather.append(xmlCommentTest)
                xmlPublisher = etree.SubElement(xmlFather, "Publisher")
                xmlPublisher.attrib["class"] = "tcp.Tcp"
                etree.SubElement(xmlPublisher, "Param", name="host", value="0.0.0.0")
                etree.SubElement(xmlPublisher, "Param", name="port", value="0")
        if visitorCount > 1:
                xmlCommentTest = etree.Comment("The Netzob project has several simulator actors, so this file have several publishers. Choose one of them and remove the others.")
                xmlFather.append(xmlCommentTest)

#+---------------------------------------------------------------------------+
#| Data Models                                                               |
#+---------------------------------------------------------------------------+
    def makeAllDataModels(self, xmlFather):
        """makeAllDataModels:
                Transform every netzob symbol into a Peach data model.

                @type xmlFather: lxml.etree.element
                @param xmlFather: the xml tree father of the current element
        """
        project = self.netzob.getCurrentProject()
        vocabulary = project.getVocabulary()

        for symbol in vocabulary.getSymbols():
            # Each symbol is translated in a Peach data model
            self.makeDataModel(xmlFather, symbol)
        self.makeUnknownSymbolDataModel(xmlFather)

    def makeDataModel(self, xmlFather, symbol):
        """makeDataModel:
                Dissect a netzob symbol in order to extract essential data for the making of Peach fields in its data Model

                @type xmlFather: lxml.etree.element
                @param xmlFather: the xml tree father of the current element.
                @type symbol: netzob.common.Symbol.symbol
                @param symbol: the given symbol that will be dissected.
        """
        dataModelid = self.dictSymbol[str(symbol.getID())]
        xmlDataModel = etree.SubElement(xmlFather, "DataModel", name=("dataModel {0}").format(str(dataModelid)))
        for field in symbol.getExtendedFields():
            xmlField = None

            #-----------------------------------#
            # Variable/Defaultvalue Management: #
            #-----------------------------------#
            if self.variableOverRegex:
                logging.debug(_("The fuzzing is based on variables."))
                variable = field.getVariable()

                # We retrieve the values of the variable in text format.
                typedValueLists = self.getRecVariableTypedValueLists(variable)
                logging.debug(_("The field {0} has the value {1}.").format(field.getName(), str(typedValueLists)))

                # We count the subfields for the selected field. Aggregate variable can cause multiple subfields.
                subLength = 0
                for typedValueList in typedValueLists:
                    subLength = max(subLength, len(typedValueList))

<<<<<<< HEAD
                logging.debug(_("Sublength : {0}.").format(str(subLength)))
=======
                logging.debug("Sublength : {0}.".format(str(subLength)))
>>>>>>> 0616bfe8
                # We create one Peach subfield for each netzob subfield.
                xmlFields = []
                # For each subfield.
                for i in range(subLength):
                    # We retrieve the peach type of the field for Peach to be as efficient and precise as possible.
                    peachType = self.getPeachFieldType(typedValueLists, i)
                    xmlFields.append(etree.SubElement(xmlDataModel, peachType, valueType="hex", name=("{0}_{1}").format(field.getName(), i)))
                    # We write down all possible values the subfield can have.
                    paramValues = []
                    logging.debug("TypedValueLists : {0}".format(str(typedValueLists)))
                    for typedValueList in typedValueLists:
                        # If we have such a field. (The double list typedValueLists is lacunar)
                        if len(typedValueList) > i:
                            # We add a peach version of the netzob type in order to translate the subfield properly.
                            paramValues.append(self.netzobTypeToPeachType(typedValueList[i][0]) + "," + self.bitarray2hex(typedValueList[i][1]))
                    if len(paramValues) > 1:
                        # If there is several possible values, we use a fixup.
                        xmlOrFixup = etree.SubElement(xmlFields[i], "Fixup")
                        xmlOrFixup.attrib["class"] = "PeachzobAddons.Or"
                        # We transform the bitarray list into an hex string understandable by Peach.
                        formattedValue = ""
                        for paramValue in paramValues:
                            formattedValue = ("{0}; {1}").format(formattedValue, paramValue)
                        formattedValue = formattedValue[2:]  # Remove the '; ' prefix.
                        etree.SubElement(xmlOrFixup, "Param", name="values", value=formattedValue)
                    elif len(paramValues) == 1:
                        # We assume that fields that has only one value are "static".
                        formattedValue = (string.split(paramValues[0], ","))[1]
                        xmlFields[i].attrib["value"] = formattedValue
                        if not self.mutateStaticFields:
                            xmlFields[i].attrib["mutable"] = "false"

            #-------------------#
            # Regex management: #
            #-------------------#
            else:
                logging.debug(_("The fuzzing is based on regexes."))
                peachType = self.getPeachFieldTypeFromNetzobFormat(field)
                regex = field.getRegex()
                if field.isStatic():
                    regex = regex[1:len(regex) - 1]
                    if peachType == "Number":
                        xmlField = etree.SubElement(xmlDataModel, peachType, name=field.getName(), value=str(self.hexstring2int(regex)))
                    else:
                        xmlField = etree.SubElement(xmlDataModel, peachType, name=field.getName(), valueType="hex", value=regex)
                    if not self.mutateStaticFields:
                        xmlField.attrib["mutable"] = "false"
                else:
                    # Fields not declared static in netzob are assumed to be dynamic, have a random default value and are mutable.
                    # We assume that the regex is composed of a random number of fixed and dynamic ((.{n,p}), (.{,n}) and (.{n})) subregexs. Each subregex will have its own peach subfield.
                    # We will illustrate it with the following example "(abcd.{m,n}efg.{,o}.{p}hij)"
                    if (regex != "()"):
                        regex = regex[1:len(regex) - 1]  # regex = "abcd.{m,n}efg.{,o}.{p}hij"

                        splittedRegex = []
                        for lterm in string.split(regex, ".{"):
                                for rterm in string.split(lterm, "}"):
                                    splittedRegex.append(rterm)  # splittedRegex = ["abcd", "m,n", "efg", ",o", "", "p", "hij"]
                                    logging.debug(_("The field {0} has the splitted Regex = {1}").format(field.getName(), str(splittedRegex)))

                        for i in range(len(splittedRegex)):
                            # Dynamic subfield (splittedRegex will always contain dynamic subfields in even position).
                            if (i % 2) == 1:
                                if splittedRegex[i].find(",") == -1:  # regex = {n}
                                    fieldMaxLength = int(splittedRegex[i])
                                    fieldMinLength = fieldMaxLength
                                elif splittedRegex[i] == ",":  # regex = {,}
                                    fieldMaxLength = 9999  # TODO: find a more precise max length
                                    fieldMinLength = 0
                                elif splittedRegex[i].find(",") == 0:  # regex = {,p}
                                    fieldMaxLength = int((splittedRegex[i])[1:len(splittedRegex[i])])
                                    fieldMinLength = 0
                                else:  # regex = {n,p}
                                    fieldMaxLength = int(string.split(splittedRegex[i], ",")[1])
                                    fieldMinLength = int(string.split(splittedRegex[i], ",")[0])
                                # The given field length is the length in half-bytes.
                                fieldMaxLength = (fieldMaxLength + 1) / 2
                                fieldMinLength = fieldMinLength / 2
                                xmlField = etree.SubElement(xmlDataModel, peachType, name=("{0}_{1}").format(field.getName(), i))
                                xmlRanStringFixup = etree.SubElement(xmlField, "Fixup")
                                xmlRanStringFixup.attrib["class"] = "PeachzobAddons.RandomField"
                                etree.SubElement(xmlRanStringFixup, "Param", name="minlen", value=str(fieldMinLength))
                                etree.SubElement(xmlRanStringFixup, "Param", name="maxlen", value=str(fieldMaxLength))
                                etree.SubElement(xmlRanStringFixup, "Param", name="type", value=peachType)
                            else:
                                # Static subfield.
                                if splittedRegex[i] != "":
                                    xmlField = etree.SubElement(xmlDataModel, peachType, name=("{0}_{1}").format(field.getName(), i), valueType="hex", value=splittedRegex[i])
                                    logging.debug(_("The field {0} has a static subfield of value {1}.").format(field.getName(), splittedRegex[i]))
                                    if not self.mutateStaticFields:
                                        xmlField.attrib["mutable"] = "false"
                    else:
                        # If the field's regex is (), we add a null-length Peach field type.
                        xmlField = etree.SubElement(xmlDataModel, "Blob", name=field.getName(), length=0)
                        logging.debug(_("The field {0} is empty.").format(field.getName()))

    def makeUnknownSymbolDataModel(self, xmlFather):
        """makeUnknownSymbolDataModel:
                Make a data model for unknown symbols.

                @type xmlFather: lxml.etree.element
                @param xmlFather: the xml tree father of the current element
        """
        dataModelid = self.dictSymbol["-2"]
        xmlDataModel = etree.SubElement(xmlFather, "DataModel", name=("dataModel {0}").format(str(dataModelid)))
        xmlField = etree.SubElement(xmlDataModel, "Blob", name="Field 0")
        xmlRanStringFixup = etree.SubElement(xmlField, "Fixup")
        xmlRanStringFixup.attrib["class"] = "PeachzobAddons.RandomField"
        etree.SubElement(xmlRanStringFixup, "Param", name="minlen", value=str(0))
        etree.SubElement(xmlRanStringFixup, "Param", name="maxlen", value=str(PeachExport.UNKNOWNSYMBOL_MAX_SIZE))
        etree.SubElement(xmlRanStringFixup, "Param", name="type", value="Blob")

    def netzobTypeToPeachType(self, netzobType):
        """netzobTypeToPeachType:
                Transform a netzob variable type (Word, IPv4Variable, Decimal Word ...) in a Peach field type (Number, String, Blob).

                @type netzobType: string
                @param netzobType: a netzob type.
                @rtype: string
                @return: the associated peach type.
        """
        peachType = ""
        if netzobType == "DecimalWord":
            peachType = "Number"
        elif netzobType == "Word" or netzobType == "IPv4Variable":
            peachType = "String"
        else:
            peachType = "Blob"
        return peachType

    def getRecVariableTypedValueLists(self, variable):
        """getRecVariableTypedValueLists:
                Find the value(s) and its(their) type of a variable. May be recursive.

                @type variable: netzob.common.MMSTD.Dictionary.Variable.variable
                @param variable: the given variable which values are searched.
                @rtype: (string, bitarray.bitarray) list list.
                @return: the list, representing aggregations, of lists, representing alternations, of couple (type of a leaf variable, value (in bitarray) of leaf variable).
        """
<<<<<<< HEAD
        logging.debug(_("<[ variable  : {0}.").format(str(variable.getName())))
=======
        logging.debug("<[ variable  : {0}.".format(str(variable.getName())))
>>>>>>> 0616bfe8
        variableType = variable.getVariableType()
        typedValueLists = []  # List of list of couple type-value.
        if variableType == AggregateVariable.TYPE:
            for child in variable.getChildren():
                # We concatenate the double lists at the lower level (inner list).
<<<<<<< HEAD
                logging.debug(_("fatherValueLists : {0}.").format(str(typedValueLists)))
=======
                logging.debug("fatherValueLists : {0}.".format(str(typedValueLists)))
>>>>>>> 0616bfe8
                typedValueLists = self.concatVariableValues(typedValueLists, self.getRecVariableTypedValueLists(child))

        elif variableType == AlternateVariable.TYPE:
            for child in variable.getChildren():
                # We simply concatenate the two double lists as simple list.
                for value in self.getRecVariableTypedValueLists(child):
                    typedValueLists.append(value)

        elif variableType == ComputedRelationVariable.TYPE:
#            TODO: Integrate Pointing Variable & Repeat Variable.
#            # We retrieve the typedValueLists of the pointed variable. Referenced variable are variable pointing to another variable.
#            vocabulary = self.netzob.getCurrentProject().getVocabulary()
#            pointedVariable = variable.getPointedVariable(vocabulary)
#            typedValueLists = self.getRecVariableTypedValueLists(pointedVariable)
            pass

        elif variableType == DataVariable.TYPE:
            # We add the variable type and its binary value as a singleton list in the higher list.
            # We are only interested in current values.
            value = variable.getCurrentValue()
            if value is not None:
                typedValueLists.append([(variableType, value)])
        elif variableType == RepeatVariable.TYPE:
            # TODO : implement this.
            pass

        # typedValueLists = [[("Word", "a")], [("Word", "b"), ("Word", "c"), ("Word", "e")], [("Word", "d"), ("Word", "e")]]
        # <=> variable = a + bce + de
        logging.debug(_("typedValueLists  : {0}.").format(str(typedValueLists)))
        logging.debug(_("variable  : {0}. ]>").format(str(variable.getName())))
        return typedValueLists

    def concatVariableValues(self, fatherValueLists, sonValueLists):
        """concatVariableValues:
                Insert the values of a son to its father's in such a way that the global form (aggregation of alternation) is respected.
                From an aerial point of view, we concatenate both father and son's inner list in a double list. This concatenation stays in the inner list.

                @type fatherValueLists: (string, bitarray.bitarray) list list.
                @param fatherValueLists: the preexisting father double list.
                @type fatherValueLists: (string, bitarray.bitarray) list list.
                @param fatherValueLists: the son double list to be inserted.
                @rtype: (string, bitarray.bitarray) list list.
                @return: the double list resulting of the concatenation.
        """
        finalValueLists = []
        if len(fatherValueLists) == 0:
            #initialization
            finalValueLists = sonValueLists
        for fvl in fatherValueLists:
            for svl in sonValueLists:
                midvl = fvl + svl
<<<<<<< HEAD
                logging.debug(_("concatVariableValues : midvl before : {0}.").format(str(midvl)))
                finalValueLists.append(midvl)
                logging.debug(_("concatVariableValues : midvl after : {0}.").format(str(finalValueLists)))
=======
                logging.debug("concatVariableValues : midvl before : {0}.".format(str(midvl)))
                finalValueLists.append(midvl)
                logging.debug("concatVariableValues : midvl after : {0}.".format(str(finalValueLists)))
>>>>>>> 0616bfe8

        return finalValueLists

    def getPeachFieldType(self, typedValueLists, index):
        """getPeachFieldType:
                Get the peach type (Blob, String or Number) of the current field. This type is determined through the majority of the type of an alternation.

                @type typedValueLists: (string, bitarray.bitarray) list list.
                @param typedValueLists: a double list composed of aggregation of alternation, we search transversely among an alternation the majority type.
                @type index: integer
                @param index: an index pointing to the targeted alternation.
                @rtype: string
                @return: the majority type of the targeted alternation.
        """
        peachType = ""
        for typedValueList in typedValueLists:
            # The hierarchy is Blob > String > Number
            if typedValueList[index][0] == "DecimalWord":
                if peachType != "Blob" and peachType != "String" and peachType != "Number":
                    peachType = "Number"
            elif typedValueList[index][0] == "Word" or typedValueList[index][0] == "IPv4Variable":
                if peachType != "Blob" and peachType != "String":
                    peachType = "String"
            else:
                if peachType != "Blob":
                    peachType = "Blob"
                    break
        if peachType == "":
            # Eventual default value.
            peachType = "Blob"
        return peachType

    def getPeachFieldTypeFromNetzobFormat(self, field):
        """getPeachFieldTypeFromNetzobFormat:
                Get the peach type (Blob, String or Number) of the current field from the netzob visualization format (string, decimal, octal, hex or binary).

                @type field: netzob.Common.Field.Field
                @param field: the given field which peach type is being searched.
                @rtype: string
                @return: the peach field type.
        """
        peachType = ""
        formt = field.getFormat()
<<<<<<< HEAD
        logging.debug(_("Format of the field {0} is {1}.").format(field.getName(), formt))
=======
        logging.debug("Format of the field {0} is {1}.".format(field.getName(), formt))
>>>>>>> 0616bfe8
        if formt == "string":
            peachType = "String"
        elif formt == "decimal":
            peachType = "Number"
        else:
            peachType = "Blob"
        return peachType

#+---------------------------------------------------------------------------+
#| Sate Models                                                               |
#+---------------------------------------------------------------------------+
    def makeSingleStateModel(self, xmlFather, symbol):
        """makeSingleStateModel:
                Make just one state model that emits fuzzed data according to the given symbol.

                @type xmlFather: lxml.etree.element
                @param xmlFather: the xml tree father of the current element.
        """
        xmlStateModel = etree.SubElement(xmlFather, "StateModel", name="stateModel", initialState="state 0")
        xmlState = etree.SubElement(xmlStateModel, "State", name="state 0")
        # We create one action which will output fuzzed data.
        xmlAction = etree.SubElement(xmlState, "Action", type="output")
        etree.SubElement(xmlAction, "DataModel", ref=("dataModel {0}").format(str(self.dictSymbol[symbol.getID()])))
        etree.SubElement(xmlAction, "Data", name="data")

    def makeBasicStateModel(self, xmlFather):
        """makeBasicStateModel:
                Create a basic Peach state model. One state per sybmol, all these states are accessed randomly.

                @type xmlFather: lxml.etree.element
                @param xmlFather: the xml tree father of the current element.
        """
        xmlStateModel = etree.SubElement(xmlFather, "StateModel", name="stateModel", initialState="state 0")
        # There is always at least one state, the first state which is naturally called state0 and is the initial state.
        xmlFirstState = etree.SubElement(xmlStateModel, "State", name="state 0")

        # Count symbols in the current project.
        vocabulary = self.netzob.getCurrentProject().getVocabulary()
        nbSymbols = 1  # 1 for the unknown symbol, we do not care of the empty symbol which is useless in outputs.
        for symbol in vocabulary.getSymbols():
            nbSymbols += 1

        # We make one state by symbol. So, all symbols will be fuzz-tested sequentially and equally.
        i = 0
        for symbol in vocabulary.getSymbols():
            # If the current state has a precursor, we link them from older to newer.
            xmlState = etree.SubElement(xmlStateModel, "State", name=("state {0}").format(str(self.dictSymbol[symbol.getID()])))
            # We create one action which will output fuzzed data.
            xmlAction = etree.SubElement(xmlState, "Action", type="output")
            etree.SubElement(xmlAction, "DataModel", ref=("dataModel {0}").format(str(self.dictSymbol[symbol.getID()])))
            etree.SubElement(xmlAction, "Data", name="data")

            # Create a transition between the first state and this state.
            etree.SubElement(xmlFirstState, "Action", type="changeState", ref="state {0}".format(str(self.dictSymbol[symbol.getID()])),
                             when="random.randint(1,{0})==1".format(str(nbSymbols - i)))
            i += 1

            # Create a reverse transition between this state and the first state.
            #etree.SubElement(xmlState, "Action", type="changeState", ref="state 0")

        # Unknown symbol.
        xmlState = etree.SubElement(xmlStateModel, "State", name=("state {0}").format(str(self.dictSymbol["-2"])))
        # We create one action which will output fuzzed data.
        xmlAction = etree.SubElement(xmlState, "Action", type="output")
        etree.SubElement(xmlAction, "DataModel", ref=("dataModel {0}").format(str(self.dictSymbol["-2"])))
        etree.SubElement(xmlAction, "Data", name="data")
        # Last transition.
        etree.SubElement(xmlFirstState, "Action", type="changeState", ref="state {0}".format(str(self.dictSymbol["-2"])))
        #etree.SubElement(xmlState, "Action", type="changeState", ref="state 0")

    def makeProbaStateModel(self, xmlFather):
        """makeProbaStateModel:
                Return a state model based on the transitions and states inferred from Netzob. At each state, a transition is chosen according to a dice throw among all
                transitions allowed by netzob. One symbol is created for every *different* symbols. So if a symbol is used in different states, it will create instant transition
                bewteen these state. That is assumed and part of the state fuzzing of this model.
                Inputs are not managed.
                There is a structural difference between Peach and Netzob state models. Globally, states of the first are transitions of the second.

                @type xmlFather: lxml.etree.element
                @param xmlFather: the xml tree father of the current element.
        """
        mmstd = None
        try:
            # If mmstd is None, these few lines should raise an alert.
            mmstd = self.netzob.getCurrentProject().getGrammar().getAutomata()
            initialState = mmstd.getInitialState()
            transitions = mmstd.getTransitions()
            states = mmstd.getAllStates()
        except:
<<<<<<< HEAD
            logging.info(_("No state model defined in Netzob."))
=======
            logging.info("No state model defined in Netzob.")
>>>>>>> 0616bfe8
            etree.SubElement(xmlFather, "StateModel", name="No state model defined in Netzob.")
            return

        # A simple dictionary of all the xml states.
        xmlStatesDict = dict()

        # Associate the ID of a symbol to the sum of the probabilities of all the transitions that leads to the state it comes from.
        probaDict = dict()

        # List of transitions formed like [startStateID, endStateID, weighting (probability), isTheTransitionFinal]
        transList = []

        xmlStateModel = etree.SubElement(xmlFather, "StateModel", name="stateModel", initialState="state 0")

        # Create the initial state.
        for transition in transitions:
            # We search the very first transition.
            if transition.getType() == OpenChannelTransition.TYPE:
                if transition.getInputState() == initialState:
                    xmlState = etree.SubElement(xmlStateModel, "State", name="state 0")
                    xmlStatesDict[0] = xmlState
                    # Determine the upper bound of probability.
                    outputState = transition.getOutputState()
                    probaDict[0] = 0
                    for outTrans in mmstd.getTransitionsStartingFromState(outputState):
                        if outTrans.getType() == SemiStochasticTransition.TYPE:
                            for outSymbol in outTrans.getOutputSymbols():
                                probaDict[0] += outSymbol[1]
                    # Create probabilistic transitions.
                    for outTrans in mmstd.getTransitionsStartingFromState(outputState):
                        if outTrans.getType() == SemiStochasticTransition.TYPE:
                            for outSymbol in outTrans.getOutputSymbols():
                                    transList.append([0, self.getSymbolID(outSymbol[0]), outSymbol[1]])
                    break

        # Create all other states.
        for transition in transitions:
            if transition.getType() == SemiStochasticTransition.TYPE:
                # Output Symbols : [[Symbol, Probability, Time], [Symbol, Probability, Time], ...]
                outputSymbols = transition.getOutputSymbols()

                # Create one Peach state per output symbol.
                for symbol in outputSymbols:
                    if not self.getSymbolID(symbol[0]) in xmlStatesDict.keys():
                        if self.getSymbolID(symbol[0]) == "-1":  # Empty symbol.
                            # We create an empty state with no actions.
                            xmlState = etree.SubElement(xmlStateModel, "State", name=("state {0}").format(self.dictSymbol[self.getSymbolID(symbol[0])]))
                            xmlStatesDict[self.getSymbolID(symbol[0])] = xmlState
                        else:
                            xmlState = etree.SubElement(xmlStateModel, "State", name=("state {0}").format(self.dictSymbol[self.getSymbolID(symbol[0])]))
                            # We create one action which will output fuzzed data.
                            xmlAction = etree.SubElement(xmlState, "Action", type="output")
                            etree.SubElement(xmlAction, "DataModel", ref=("dataModel {0}").format(self.dictSymbol[self.getSymbolID(symbol[0])]))
                            etree.SubElement(xmlAction, "Data", name="data")
                            xmlStatesDict[self.getSymbolID(symbol[0])] = xmlState

                    probaDict[self.getSymbolID(symbol[0])] = 0

        # Determine the upper bound.
        for state in states:
            for inTrans in mmstd.getTransitionsLeadingToState(state):
                if inTrans.getType() == SemiStochasticTransition.TYPE:
                    for inSymbol in inTrans.getOutputSymbols():
                        for outTrans in mmstd.getTransitionsStartingFromState(state):
                            if outTrans.getType() == SemiStochasticTransition.TYPE:
                                for outSymbol in outTrans.getOutputSymbols():
                                    probaDict[self.getSymbolID(inSymbol[0])] += outSymbol[1]
                            if outTrans.getType() == CloseChannelTransition.TYPE:
                                    probaDict[self.getSymbolID(inSymbol[0])] += 100

        # Create probabilistic transitions.
        for state in states:
            for inTrans in mmstd.getTransitionsLeadingToState(state):
                if inTrans.getType() == SemiStochasticTransition.TYPE:
                    for inSymbol in inTrans.getOutputSymbols():
                        for outTrans in mmstd.getTransitionsStartingFromState(state):
                            if outTrans.getType() == SemiStochasticTransition.TYPE:
                                for outSymbol in outTrans.getOutputSymbols():
                                    transList.append([self.getSymbolID(inSymbol[0]), self.getSymbolID(outSymbol[0]), outSymbol[1]])
                            #if outTrans.getType() == CloseChannelTransition.TYPE:
                                # Eventual transition to the end and the first state above.
                                #transList.append([self.getSymbolID(inSymbol[0]), 0, 100])

        # Normalize transitions: pack transitions which go from the same state and to the same state.
        normTransList = []
        for transition in transList:
            found = False
            for normTransition in normTransList:
                if transition[0] == normTransition[0] and transition[1] == normTransition[1]:
                    # Similar transitions, we sum their weightings.
                    normTransition[2] += transition[2]
                    found = True
                    break
            if not found:
                # New transitions, we add it.
                normTransList.append(transition)

        # Add transitions to the xml file.
        for normTransition in normTransList:
            toStateName = ""
            if normTransition[1] == 0:  # First state.
                toStateName = "state 0"
            else:
                toStateName = ("state {0}").format(str(self.dictSymbol[normTransition[1]]))

            if probaDict[normTransition[0]] == normTransition[2]:  # Last transition.
                etree.SubElement(xmlStatesDict[normTransition[0]], "Action", type="changeState", ref=toStateName)
            else:
                etree.SubElement(xmlStatesDict[normTransition[0]], "Action", type="changeState", ref=toStateName,
                                 when="random.randint(1,{0})<={1}".format(str(int(probaDict[normTransition[0]])), str(int(normTransition[2]))))
                # Reduce probability. The tests will be successive, for instance: test1: 20%, test2: 30%, test3: 40% test4: 10% of a single dice is equivalent to:
                # test1 20/100, test2 (if not test1) 30/80 (30/100 = 30/80*80/100), test3 (if neither test1 nor test2) 40/50 ...
                probaDict[normTransition[0]] -= normTransition[2]

#+---------------------------------------------------------------------------+
#| Utils                                                                     |
#+---------------------------------------------------------------------------+
    def bitarray2hex(self, abitarray):
        """bitarray2hex:
                Transform a bitarray in a pure hex string.

                @type abitarray: bitarray.bitarray
                @param abitarray: the given bitarray which is transformed.
                @rtype: string
                @return: the hex translation of the bitarray.
        """
        return (abitarray.tobytes()).encode('hex')

    def bitarray2str(self, abitarray):
        """bitarray2str:
                Transform a bitarray in a 'u string.

                @type abitarray: bitarray.bitarray
                @param abitarray: the given bitarray which is transformed.
                @rtype: string
                @return: the 'u string translation of the bitarray.
        """
        return (abitarray.tobytes())

    def hexstring2int(self, hexstring):
        """hexstring2int:
            Transform a hexstring in an int. A hexstring is like "1234deadbeef"

            @type hexstring: string
            @param hextring: the given hexstring which is trasnformed in int.
            @rtype: integer
            @return: the integer extracted from the hex string 'hexstring'
        """
        return int('0x' + hexstring, 16)

    def getSymbolID(self, symbol):
        """getSymbolID:
                Custom function to retrieve a symbol ID even if he does not have one. (this is the case for EmptySymbol and UnknownSymbol).
        """
        if symbol.getType() == EmptySymbol.TYPE:
            return "-1"
        elif symbol.getType() == UnknownSymbol.TYPE:
            return "-2"
        else:
            return str(symbol.getID())

#+---------------------------------------------------------------------------+
#| Getters And Setters                                                       |
#+---------------------------------------------------------------------------+
    def setVariableOverRegex(self, value):
        """setVariableOverRegex:
                Setter for variableOverRegex.

            @type value: boolean
            @param value: the new value of variableOverRegex.
        """
        self.variableOverRegex = value

    def setMutateStaticFields(self, value):
        """setMutateStaticFields:
                Setter for mutateStaticFields.

            @type value: boolean
            @param value: the new value of mutateStaticFields.
        """
        self.mutateStaticFields = value<|MERGE_RESOLUTION|>--- conflicted
+++ resolved
@@ -110,11 +110,7 @@
                 @rtype: string
                 @return: the string representation of the generated Peach xml pit file.
         """
-<<<<<<< HEAD
-        logging.debug(_("Targeted symbolID: {0}").format(str(symbolID)))
-=======
         logging.debug("Targeted symbolID: {0}".format(str(symbolID)))
->>>>>>> 0616bfe8
         xmlRoot = etree.Element("Peach")
         etree.SubElement(xmlRoot, "Include", ns="default", src="file:defaults.xml")
         xmlImport = etree.SubElement(xmlRoot, "Import")
@@ -274,11 +270,7 @@
                 for typedValueList in typedValueLists:
                     subLength = max(subLength, len(typedValueList))
 
-<<<<<<< HEAD
-                logging.debug(_("Sublength : {0}.").format(str(subLength)))
-=======
                 logging.debug("Sublength : {0}.".format(str(subLength)))
->>>>>>> 0616bfe8
                 # We create one Peach subfield for each netzob subfield.
                 xmlFields = []
                 # For each subfield.
@@ -418,21 +410,13 @@
                 @rtype: (string, bitarray.bitarray) list list.
                 @return: the list, representing aggregations, of lists, representing alternations, of couple (type of a leaf variable, value (in bitarray) of leaf variable).
         """
-<<<<<<< HEAD
-        logging.debug(_("<[ variable  : {0}.").format(str(variable.getName())))
-=======
         logging.debug("<[ variable  : {0}.".format(str(variable.getName())))
->>>>>>> 0616bfe8
         variableType = variable.getVariableType()
         typedValueLists = []  # List of list of couple type-value.
         if variableType == AggregateVariable.TYPE:
             for child in variable.getChildren():
                 # We concatenate the double lists at the lower level (inner list).
-<<<<<<< HEAD
-                logging.debug(_("fatherValueLists : {0}.").format(str(typedValueLists)))
-=======
                 logging.debug("fatherValueLists : {0}.".format(str(typedValueLists)))
->>>>>>> 0616bfe8
                 typedValueLists = self.concatVariableValues(typedValueLists, self.getRecVariableTypedValueLists(child))
 
         elif variableType == AlternateVariable.TYPE:
@@ -484,15 +468,9 @@
         for fvl in fatherValueLists:
             for svl in sonValueLists:
                 midvl = fvl + svl
-<<<<<<< HEAD
-                logging.debug(_("concatVariableValues : midvl before : {0}.").format(str(midvl)))
-                finalValueLists.append(midvl)
-                logging.debug(_("concatVariableValues : midvl after : {0}.").format(str(finalValueLists)))
-=======
                 logging.debug("concatVariableValues : midvl before : {0}.".format(str(midvl)))
                 finalValueLists.append(midvl)
                 logging.debug("concatVariableValues : midvl after : {0}.".format(str(finalValueLists)))
->>>>>>> 0616bfe8
 
         return finalValueLists
 
@@ -536,11 +514,7 @@
         """
         peachType = ""
         formt = field.getFormat()
-<<<<<<< HEAD
-        logging.debug(_("Format of the field {0} is {1}.").format(field.getName(), formt))
-=======
         logging.debug("Format of the field {0} is {1}.".format(field.getName(), formt))
->>>>>>> 0616bfe8
         if formt == "string":
             peachType = "String"
         elif formt == "decimal":
@@ -630,11 +604,7 @@
             transitions = mmstd.getTransitions()
             states = mmstd.getAllStates()
         except:
-<<<<<<< HEAD
-            logging.info(_("No state model defined in Netzob."))
-=======
             logging.info("No state model defined in Netzob.")
->>>>>>> 0616bfe8
             etree.SubElement(xmlFather, "StateModel", name="No state model defined in Netzob.")
             return
 
