--- conflicted
+++ resolved
@@ -632,26 +632,7 @@
 		</complexContent>
 	</complexType>
 
-<<<<<<< HEAD
-	<complexType name="BinaryVariable">
-		<complexContent>
-			<extension base="netzob-project:Variable">
-				<sequence>
-					<element name="originalValue" type="string" minOccurs="0"
-						maxOccurs="1"></element>
-					<element name="minBits" type="string" minOccurs="1"
-						maxOccurs="1"></element>
-					<element name="maxBits" type="string" minOccurs="1"
-						maxOccurs="1"></element>
-				</sequence>
-			</extension>
-		</complexContent>
-	</complexType>
-
-	<complexType name="HexVariable">
-=======
 	<complexType name="DataVariable">
->>>>>>> 1aeb2f63
 		<complexContent>
 			<extension base="netzob-project:AbstractVariable">
 				<sequence>
@@ -669,13 +650,9 @@
 			</extension>
 		</complexContent>
 	</complexType>
-<<<<<<< HEAD
-
-	<complexType name="DecimalWordVariable">
-=======
+
 	
 	<complexType name="DirectRelationVariable">
->>>>>>> 1aeb2f63
 		<complexContent>
 			<extension base="netzob-project:AbstractVariable">
 				<sequence>
